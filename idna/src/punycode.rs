--- conflicted
+++ resolved
@@ -15,12 +15,7 @@
 
 use alloc::{string::String, vec::Vec};
 use core::char;
-<<<<<<< HEAD
 use core::u32;
-=======
-use core::fmt::Write;
-use core::marker::PhantomData;
->>>>>>> dcfbed3e
 
 // Bootstring parameters for Punycode
 static BASE: u32 = 36;
