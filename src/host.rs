// Copyright 2013-2016 The rust-url developers.
//
// Licensed under the Apache License, Version 2.0 <LICENSE-APACHE or
// http://www.apache.org/licenses/LICENSE-2.0> or the MIT license
// <LICENSE-MIT or http://opensource.org/licenses/MIT>, at your
// option. This file may not be copied, modified, or distributed
// except according to those terms.

#[cfg(feature = "heapsize")] use heapsize::HeapSizeOf;
use std::cmp;
use std::fmt::{self, Formatter};
use std::io;
use std::net::{Ipv4Addr, Ipv6Addr, SocketAddr, SocketAddrV4, SocketAddrV6, ToSocketAddrs};
use std::vec;
use parser::{ParseResult, ParseError};
use percent_encoding::percent_decode;
use idna;

#[derive(Copy, Clone, Debug, Eq, PartialEq)]
pub enum HostInternal {
    None,
    Domain,
    Ipv4(Ipv4Addr),
    Ipv6(Ipv6Addr),
}

#[cfg(feature = "heapsize")]
known_heap_size!(0, HostInternal);

<<<<<<< HEAD
=======
#[cfg(feature="serde")]
impl ::serde::Serialize for HostInternal {
    fn serialize<S>(&self, serializer: &mut S) -> Result<(), S::Error> where S: ::serde::Serializer {
        // This doesn’t use `derive` because that involves
        // large dependencies (that take a long time to build), and
        // either Macros 1.1 which are not stable yet or a cumbersome build script.
        //
        // Implementing `Serializer` correctly for an enum is tricky,
        // so let’s use existing enums that already do.
        use std::net::IpAddr;
        match *self {
            HostInternal::None => None,
            HostInternal::Domain => Some(None),
            HostInternal::Ipv4(addr) => Some(Some(IpAddr::V4(addr))),
            HostInternal::Ipv6(addr) => Some(Some(IpAddr::V6(addr))),
        }.serialize(serializer)
    }
}

#[cfg(feature="serde")]
impl ::serde::Deserialize for HostInternal {
    fn deserialize<D>(deserializer: &mut D) -> Result<Self, D::Error> where D: ::serde::Deserializer {
        use std::net::IpAddr;
        Ok(match ::serde::Deserialize::deserialize(deserializer)? {
            None => HostInternal::None,
            Some(None) => HostInternal::Domain,
            Some(Some(IpAddr::V4(addr))) => HostInternal::Ipv4(addr),
            Some(Some(IpAddr::V6(addr))) => HostInternal::Ipv6(addr),
        })
    }
}

>>>>>>> a46c4e94
impl<S> From<Host<S>> for HostInternal {
    fn from(host: Host<S>) -> HostInternal {
        match host {
            Host::Domain(_) => HostInternal::Domain,
            Host::Ipv4(address) => HostInternal::Ipv4(address),
            Host::Ipv6(address) => HostInternal::Ipv6(address),
        }
    }
}

/// The host name of an URL.
#[derive(Clone, Debug, Eq, PartialEq, Ord, PartialOrd, Hash)]
pub enum Host<S=String> {
    /// A DNS domain name, as '.' dot-separated labels.
    /// Non-ASCII labels are encoded in punycode per IDNA.
    Domain(S),

    /// An IPv4 address.
    /// `Url::host_str` returns the serialization of this address,
    /// as four decimal integers separated by `.` dots.
    Ipv4(Ipv4Addr),

    /// An IPv6 address.
    /// `Url::host_str` returns the serialization of that address between `[` and `]` brackets,
    /// in the format per [RFC 5952 *A Recommendation
    /// for IPv6 Address Text Representation*](https://tools.ietf.org/html/rfc5952):
    /// lowercase hexadecimal with maximal `::` compression.
    Ipv6(Ipv6Addr),
}

<<<<<<< HEAD
=======
#[cfg(feature="serde")]
impl<S: ::serde::Serialize>  ::serde::Serialize for Host<S> {
    fn serialize<R>(&self, serializer: &mut R) -> Result<(), R::Error> where R: ::serde::Serializer {
        use std::net::IpAddr;
        match *self {
            Host::Domain(ref s) => Ok(s),
            Host::Ipv4(addr) => Err(IpAddr::V4(addr)),
            Host::Ipv6(addr) => Err(IpAddr::V6(addr)),
        }.serialize(serializer)
    }
}

#[cfg(feature="serde")]
impl<S: ::serde::Deserialize> ::serde::Deserialize for Host<S> {
    fn deserialize<D>(deserializer: &mut D) -> Result<Self, D::Error> where D: ::serde::Deserializer {
        use std::net::IpAddr;
        Ok(match ::serde::Deserialize::deserialize(deserializer)? {
            Ok(s) => Host::Domain(s),
            Err(IpAddr::V4(addr)) => Host::Ipv4(addr),
            Err(IpAddr::V6(addr)) => Host::Ipv6(addr),
        })
    }
}

>>>>>>> a46c4e94
#[cfg(feature = "heapsize")]
impl<S: HeapSizeOf> HeapSizeOf for Host<S> {
    fn heap_size_of_children(&self) -> usize {
        match *self {
            Host::Domain(ref s) => s.heap_size_of_children(),
            _ => 0,
        }
    }
}

impl<'a> Host<&'a str> {
    /// Return a copy of `self` that owns an allocated `String` but does not borrow an `&Url`.
    pub fn to_owned(&self) -> Host<String> {
        match *self {
            Host::Domain(domain) => Host::Domain(domain.to_owned()),
            Host::Ipv4(address) => Host::Ipv4(address),
            Host::Ipv6(address) => Host::Ipv6(address),
        }
    }
}

impl Host<String> {
    /// Parse a host: either an IPv6 address in [] square brackets, or a domain.
    ///
    /// https://url.spec.whatwg.org/#host-parsing
    pub fn parse(input: &str) -> Result<Self, ParseError> {
        if input.starts_with("[") {
            if !input.ends_with("]") {
                return Err(ParseError::InvalidIpv6Address)
            }
            return parse_ipv6addr(&input[1..input.len() - 1]).map(Host::Ipv6)
        }
        let domain = percent_decode(input.as_bytes()).decode_utf8_lossy();
        let domain = idna::domain_to_ascii(&domain)?;
        if domain.find(|c| matches!(c,
            '\0' | '\t' | '\n' | '\r' | ' ' | '#' | '%' | '/' | ':' | '?' | '@' | '[' | '\\' | ']'
        )).is_some() {
            return Err(ParseError::InvalidDomainCharacter)
        }
        if let Some(address) = parse_ipv4addr(&domain)? {
            Ok(Host::Ipv4(address))
        } else {
            Ok(Host::Domain(domain.into()))
        }
    }
}

impl<S: AsRef<str>> fmt::Display for Host<S> {
    fn fmt(&self, f: &mut Formatter) -> fmt::Result {
        match *self {
            Host::Domain(ref domain) => domain.as_ref().fmt(f),
            Host::Ipv4(ref addr) => addr.fmt(f),
            Host::Ipv6(ref addr) => {
                f.write_str("[")?;
                write_ipv6(addr, f)?;
                f.write_str("]")
            }
        }
    }
}

/// This mostly exists because coherence rules don’t allow us to implement
/// `ToSocketAddrs for (Host<S>, u16)`.
#[derive(Clone)]
pub struct HostAndPort<S=String> {
    pub host: Host<S>,
    pub port: u16,
}

impl<'a> HostAndPort<&'a str> {
    /// Return a copy of `self` that owns an allocated `String` but does not borrow an `&Url`.
    pub fn to_owned(&self) -> HostAndPort<String> {
        HostAndPort {
            host: self.host.to_owned(),
            port: self.port
        }
    }
}

impl<S: AsRef<str>> ToSocketAddrs for HostAndPort<S> {
    type Iter = SocketAddrs;

    fn to_socket_addrs(&self) -> io::Result<Self::Iter> {
        let port = self.port;
        match self.host {
            Host::Domain(ref domain) => Ok(SocketAddrs {
                // FIXME: use std::net::lookup_host when it’s stable.
                state: SocketAddrsState::Domain((domain.as_ref(), port).to_socket_addrs()?)
            }),
            Host::Ipv4(address) => Ok(SocketAddrs {
                state: SocketAddrsState::One(SocketAddr::V4(SocketAddrV4::new(address, port)))
            }),
            Host::Ipv6(address) => Ok(SocketAddrs {
                state: SocketAddrsState::One(SocketAddr::V6(SocketAddrV6::new(address, port, 0, 0)))
            }),
        }
    }
}

/// Socket addresses for an URL.
pub struct SocketAddrs {
    state: SocketAddrsState
}

enum SocketAddrsState {
    Domain(vec::IntoIter<SocketAddr>),
    One(SocketAddr),
    Done,
}

impl Iterator for SocketAddrs {
    type Item = SocketAddr;
    fn next(&mut self) -> Option<SocketAddr> {
        match self.state {
            SocketAddrsState::Domain(ref mut iter) => iter.next(),
            SocketAddrsState::One(s) => {
                self.state = SocketAddrsState::Done;
                Some(s)
            }
            SocketAddrsState::Done => None
        }
    }
}

fn write_ipv6(addr: &Ipv6Addr, f: &mut Formatter) -> fmt::Result {
    let segments = addr.segments();
    let (compress_start, compress_end) = longest_zero_sequence(&segments);
    let mut i = 0;
    while i < 8 {
        if i == compress_start {
            f.write_str(":")?;
            if i == 0 {
                f.write_str(":")?;
            }
            if compress_end < 8 {
                i = compress_end;
            } else {
                break;
            }
        }
        write!(f, "{:x}", segments[i as usize])?;
        if i < 7 {
            f.write_str(":")?;
        }
        i += 1;
    }
    Ok(())
}

// https://url.spec.whatwg.org/#concept-ipv6-serializer step 2 and 3
fn longest_zero_sequence(pieces: &[u16; 8]) -> (isize, isize) {
    let mut longest = -1;
    let mut longest_length = -1;
    let mut start = -1;
    macro_rules! finish_sequence(
        ($end: expr) => {
            if start >= 0 {
                let length = $end - start;
                if length > longest_length {
                    longest = start;
                    longest_length = length;
                }
            }
        };
    );
    for i in 0..8 {
        if pieces[i as usize] == 0 {
            if start < 0 {
                start = i;
            }
        } else {
            finish_sequence!(i);
            start = -1;
        }
    }
    finish_sequence!(8);
    // https://url.spec.whatwg.org/#concept-ipv6-serializer
    // step 3: ignore lone zeroes
    if longest_length < 2 {
        (-1, -2)
    } else {
        (longest, longest + longest_length)
    }
}

/// https://url.spec.whatwg.org/#ipv4-number-parser
fn parse_ipv4number(mut input: &str) -> Result<u32, ()> {
    let mut r = 10;
    if input.starts_with("0x") || input.starts_with("0X") {
        input = &input[2..];
        r = 16;
    } else if input.len() >= 2 && input.starts_with("0") {
        input = &input[1..];
        r = 8;
    }
    if input.is_empty() {
        return Ok(0);
    }
    if input.starts_with("+") {
        return Err(())
    }
    match u32::from_str_radix(&input, r) {
        Ok(number) => Ok(number),
        Err(_) => Err(()),
    }
}

/// https://url.spec.whatwg.org/#concept-ipv4-parser
fn parse_ipv4addr(input: &str) -> ParseResult<Option<Ipv4Addr>> {
    if input.is_empty() {
        return Ok(None)
    }
    let mut parts: Vec<&str> = input.split('.').collect();
    if parts.last() == Some(&"") {
        parts.pop();
    }
    if parts.len() > 4 {
        return Ok(None);
    }
    let mut numbers: Vec<u32> = Vec::new();
    for part in parts {
        if part == "" {
            return Ok(None);
        }
        if let Ok(n) = parse_ipv4number(part) {
            numbers.push(n);
        } else {
            return Ok(None);
        }
    }
    let mut ipv4 = numbers.pop().expect("a non-empty list of numbers");
    // Equivalent to: ipv4 >= 256 ** (4 − numbers.len())
    if ipv4 > u32::max_value() >> (8 * numbers.len() as u32)  {
        return Err(ParseError::InvalidIpv4Address);
    }
    if numbers.iter().any(|x| *x > 255) {
        return Err(ParseError::InvalidIpv4Address);
    }
    for (counter, n) in numbers.iter().enumerate() {
        ipv4 += n << (8 * (3 - counter as u32))
    }
    Ok(Some(Ipv4Addr::from(ipv4)))
}

/// https://url.spec.whatwg.org/#concept-ipv6-parser
fn parse_ipv6addr(input: &str) -> ParseResult<Ipv6Addr> {
    let input = input.as_bytes();
    let len = input.len();
    let mut is_ip_v4 = false;
    let mut pieces = [0, 0, 0, 0, 0, 0, 0, 0];
    let mut piece_pointer = 0;
    let mut compress_pointer = None;
    let mut i = 0;

    if len < 2 {
        return Err(ParseError::InvalidIpv6Address)
    }

    if input[0] == b':' {
        if input[1] != b':' {
            return Err(ParseError::InvalidIpv6Address)
        }
        i = 2;
        piece_pointer = 1;
        compress_pointer = Some(1);
    }

    while i < len {
        if piece_pointer == 8 {
            return Err(ParseError::InvalidIpv6Address)
        }
        if input[i] == b':' {
            if compress_pointer.is_some() {
                return Err(ParseError::InvalidIpv6Address)
            }
            i += 1;
            piece_pointer += 1;
            compress_pointer = Some(piece_pointer);
            continue
        }
        let start = i;
        let end = cmp::min(len, start + 4);
        let mut value = 0u16;
        while i < end {
            match (input[i] as char).to_digit(16) {
                Some(digit) => {
                    value = value * 0x10 + digit as u16;
                    i += 1;
                },
                None => break
            }
        }
        if i < len {
            match input[i] {
                b'.' => {
                    if i == start {
                        return Err(ParseError::InvalidIpv6Address)
                    }
                    i = start;
                    is_ip_v4 = true;
                },
                b':' => {
                    i += 1;
                    if i == len {
                        return Err(ParseError::InvalidIpv6Address)
                    }
                },
                _ => return Err(ParseError::InvalidIpv6Address)
            }
        }
        if is_ip_v4 {
            break
        }
        pieces[piece_pointer] = value;
        piece_pointer += 1;
    }

    if is_ip_v4 {
        if piece_pointer > 6 {
            return Err(ParseError::InvalidIpv6Address)
        }
        let mut dots_seen = 0;
        while i < len {
            let mut value = None;
            while i < len {
                let digit = match input[i] {
                    c @ b'0' ... b'9' => c - b'0',
                    _ => break
                };
                match value {
                    None => value = Some(digit as u16),
                    Some(0) => return Err(ParseError::InvalidIpv6Address),  // No leading zero
                    Some(ref mut v) => {
                        *v = *v * 10 + digit as u16;
                        if *v > 255 {
                            return Err(ParseError::InvalidIpv6Address)
                        }
                    }
                }
                i += 1;
            }
            if dots_seen < 3 && !(i < len && input[i] == b'.') {
                return Err(ParseError::InvalidIpv6Address)
            }
            pieces[piece_pointer] = if let Some(v) = value {
                pieces[piece_pointer] * 0x100 + v
            } else {
                return Err(ParseError::InvalidIpv6Address)
            };
            if dots_seen == 1 || dots_seen == 3 {
                piece_pointer += 1;
            }
            i += 1;
            if dots_seen == 3 && i < len {
                return Err(ParseError::InvalidIpv6Address)
            }
            dots_seen += 1;
        }
    }
    match compress_pointer {
        Some(compress_pointer) => {
            let mut swaps = piece_pointer - compress_pointer;
            piece_pointer = 7;
            while swaps > 0 {
                let tmp = pieces[piece_pointer];
                pieces[piece_pointer] = pieces[compress_pointer + swaps - 1];
                pieces[compress_pointer + swaps - 1] = tmp;
                swaps -= 1;
                piece_pointer -= 1;
            }
        }
        _ => if piece_pointer != 8 {
            return Err(ParseError::InvalidIpv6Address)
        }
    }
    Ok(Ipv6Addr::new(pieces[0], pieces[1], pieces[2], pieces[3],
                     pieces[4], pieces[5], pieces[6], pieces[7]))
}<|MERGE_RESOLUTION|>--- conflicted
+++ resolved
@@ -27,41 +27,6 @@
 #[cfg(feature = "heapsize")]
 known_heap_size!(0, HostInternal);
 
-<<<<<<< HEAD
-=======
-#[cfg(feature="serde")]
-impl ::serde::Serialize for HostInternal {
-    fn serialize<S>(&self, serializer: &mut S) -> Result<(), S::Error> where S: ::serde::Serializer {
-        // This doesn’t use `derive` because that involves
-        // large dependencies (that take a long time to build), and
-        // either Macros 1.1 which are not stable yet or a cumbersome build script.
-        //
-        // Implementing `Serializer` correctly for an enum is tricky,
-        // so let’s use existing enums that already do.
-        use std::net::IpAddr;
-        match *self {
-            HostInternal::None => None,
-            HostInternal::Domain => Some(None),
-            HostInternal::Ipv4(addr) => Some(Some(IpAddr::V4(addr))),
-            HostInternal::Ipv6(addr) => Some(Some(IpAddr::V6(addr))),
-        }.serialize(serializer)
-    }
-}
-
-#[cfg(feature="serde")]
-impl ::serde::Deserialize for HostInternal {
-    fn deserialize<D>(deserializer: &mut D) -> Result<Self, D::Error> where D: ::serde::Deserializer {
-        use std::net::IpAddr;
-        Ok(match ::serde::Deserialize::deserialize(deserializer)? {
-            None => HostInternal::None,
-            Some(None) => HostInternal::Domain,
-            Some(Some(IpAddr::V4(addr))) => HostInternal::Ipv4(addr),
-            Some(Some(IpAddr::V6(addr))) => HostInternal::Ipv6(addr),
-        })
-    }
-}
-
->>>>>>> a46c4e94
 impl<S> From<Host<S>> for HostInternal {
     fn from(host: Host<S>) -> HostInternal {
         match host {
@@ -92,33 +57,6 @@
     Ipv6(Ipv6Addr),
 }
 
-<<<<<<< HEAD
-=======
-#[cfg(feature="serde")]
-impl<S: ::serde::Serialize>  ::serde::Serialize for Host<S> {
-    fn serialize<R>(&self, serializer: &mut R) -> Result<(), R::Error> where R: ::serde::Serializer {
-        use std::net::IpAddr;
-        match *self {
-            Host::Domain(ref s) => Ok(s),
-            Host::Ipv4(addr) => Err(IpAddr::V4(addr)),
-            Host::Ipv6(addr) => Err(IpAddr::V6(addr)),
-        }.serialize(serializer)
-    }
-}
-
-#[cfg(feature="serde")]
-impl<S: ::serde::Deserialize> ::serde::Deserialize for Host<S> {
-    fn deserialize<D>(deserializer: &mut D) -> Result<Self, D::Error> where D: ::serde::Deserializer {
-        use std::net::IpAddr;
-        Ok(match ::serde::Deserialize::deserialize(deserializer)? {
-            Ok(s) => Host::Domain(s),
-            Err(IpAddr::V4(addr)) => Host::Ipv4(addr),
-            Err(IpAddr::V6(addr)) => Host::Ipv6(addr),
-        })
-    }
-}
-
->>>>>>> a46c4e94
 #[cfg(feature = "heapsize")]
 impl<S: HeapSizeOf> HeapSizeOf for Host<S> {
     fn heap_size_of_children(&self) -> usize {
