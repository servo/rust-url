--- conflicted
+++ resolved
@@ -1460,9 +1460,8 @@
     /// ```
     pub fn from_file_path<P: AsRef<Path>>(path: P) -> Result<Url, ()> {
         let mut serialization = "file://".to_owned();
-<<<<<<< HEAD
         let host_start = serialization.len() as u32;
-        try!(path_to_file_url_segments(path.as_ref(), &mut serialization));
+        path_to_file_url_segments(path.as_ref(), &mut serialization)?;
 
         let host_end = if serialization.starts_with("file:///") {
             host_start
@@ -1470,10 +1469,6 @@
             host_start + serialization[host_start as usize ..].find('/').unwrap_or(0) as u32
         };
 
-=======
-        let path_start = serialization.len() as u32;
-        path_to_file_url_segments(path.as_ref(), &mut serialization)?;
->>>>>>> cb8330d4
         Ok(Url {
             serialization: serialization,
             scheme_end: "file".len() as u32,
@@ -1849,17 +1844,11 @@
 
 // Build this unconditionally to alleviate https://github.com/servo/rust-url/issues/102
 #[cfg_attr(not(windows), allow(dead_code))]
-<<<<<<< HEAD
 fn file_url_segments_to_pathbuf_windows(host: Option<&str>, mut segments: str::Split<char>) -> Result<PathBuf, ()> {
-=======
-fn file_url_segments_to_pathbuf_windows(mut segments: str::Split<char>) -> Result<PathBuf, ()> {
-    let first = segments.next().ok_or(())?;
->>>>>>> cb8330d4
-
     let mut string = if let Some(host) = host {
         r"\\".to_owned() + host
     } else {
-        let first = try!(segments.next().ok_or(()));
+        let first = segments.next().ok_or(())?;
 
         match first.len() {
             2 => {
