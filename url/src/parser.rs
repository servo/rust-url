// Copyright 2013-2016 The rust-url developers.
//
// Licensed under the Apache License, Version 2.0 <LICENSE-APACHE or
// http://www.apache.org/licenses/LICENSE-2.0> or the MIT license
// <LICENSE-MIT or http://opensource.org/licenses/MIT>, at your
// option. This file may not be copied, modified, or distributed
// except according to those terms.

use alloc::string::String;
use alloc::string::ToString;
use core::fmt::{self, Formatter, Write};
use core::str;

use crate::host::{Host, HostInternal};
use crate::Url;
use form_urlencoded::EncodingOverride;
use percent_encoding::{percent_encode, utf8_percent_encode, AsciiSet, CONTROLS};

/// https://url.spec.whatwg.org/#fragment-percent-encode-set
const FRAGMENT: &AsciiSet = &CONTROLS.add(b' ').add(b'"').add(b'<').add(b'>').add(b'`');

/// https://url.spec.whatwg.org/#path-percent-encode-set
const PATH: &AsciiSet = &FRAGMENT.add(b'#').add(b'?').add(b'{').add(b'}');

/// https://url.spec.whatwg.org/#userinfo-percent-encode-set
pub(crate) const USERINFO: &AsciiSet = &PATH
    .add(b'/')
    .add(b':')
    .add(b';')
    .add(b'=')
    .add(b'@')
    .add(b'[')
    .add(b'\\')
    .add(b']')
    .add(b'^')
    .add(b'|');

pub(crate) const PATH_SEGMENT: &AsciiSet = &PATH.add(b'/').add(b'%');

// The backslash (\) character is treated as a path separator in special URLs
// so it needs to be additionally escaped in that case.
pub(crate) const SPECIAL_PATH_SEGMENT: &AsciiSet = &PATH_SEGMENT.add(b'\\');

// https://url.spec.whatwg.org/#query-state
const QUERY: &AsciiSet = &CONTROLS.add(b' ').add(b'"').add(b'#').add(b'<').add(b'>');
const SPECIAL_QUERY: &AsciiSet = &QUERY.add(b'\'');

pub type ParseResult<T> = Result<T, ParseError>;

macro_rules! simple_enum_error {
    ($($name: ident => $description: expr,)+) => {
        /// Errors that can occur during parsing.
        ///
        /// This may be extended in the future so exhaustive matching is
        /// discouraged with an unused variant.
        #[derive(PartialEq, Eq, Clone, Copy, Debug)]
        #[non_exhaustive]
        pub enum ParseError {
            $(
                $name,
            )+
        }

        impl fmt::Display for ParseError {
            fn fmt(&self, fmt: &mut Formatter<'_>) -> fmt::Result {
                match *self {
                    $(
                        ParseError::$name => fmt.write_str($description),
                    )+
                }
            }
        }
    }
}

macro_rules! ascii_tab_or_new_line_pattern {
    () => {
        '\t' | '\n' | '\r'
    };
}

#[cfg(feature = "std")]
impl std::error::Error for ParseError {}

#[cfg(not(feature = "std"))]
impl core::error::Error for ParseError {}

simple_enum_error! {
    EmptyHost => "empty host",
    IdnaError => "invalid international domain name",
    InvalidPort => "invalid port number",
    InvalidIpv4Address => "invalid IPv4 address",
    InvalidIpv6Address => "invalid IPv6 address",
    InvalidDomainCharacter => "invalid domain character",
    RelativeUrlWithoutBase => "relative URL without a base",
    RelativeUrlWithCannotBeABaseBase => "relative URL with a cannot-be-a-base base",
    SetHostOnCannotBeABaseUrl => "a cannot-be-a-base URL doesn’t have a host to set",
    Overflow => "URLs more than 4 GB are not supported",
}

impl From<::idna::Errors> for ParseError {
    fn from(_: ::idna::Errors) -> ParseError {
        ParseError::IdnaError
    }
}

macro_rules! syntax_violation_enum {
    ($($name: ident => $description: literal,)+) => {
        /// Non-fatal syntax violations that can occur during parsing.
        ///
        /// This may be extended in the future so exhaustive matching is
        /// forbidden.
        #[derive(PartialEq, Eq, Clone, Copy, Debug)]
        #[non_exhaustive]
        pub enum SyntaxViolation {
            $(
                /// ```text
                #[doc = $description]
                /// ```
                $name,
            )+
        }

        impl SyntaxViolation {
            pub fn description(&self) -> &'static str {
                match *self {
                    $(
                        SyntaxViolation::$name => $description,
                    )+
                }
            }
        }
    }
}

syntax_violation_enum! {
    Backslash => "backslash",
    C0SpaceIgnored =>
        "leading or trailing control or space character are ignored in URLs",
    EmbeddedCredentials =>
        "embedding authentication information (username or password) \
         in an URL is not recommended",
    ExpectedDoubleSlash => "expected //",
    ExpectedFileDoubleSlash => "expected // after file:",
    FileWithHostAndWindowsDrive => "file: with host and Windows drive letter",
    NonUrlCodePoint => "non-URL code point",
    NullInFragment => "NULL characters are ignored in URL fragment identifiers",
    PercentDecode => "expected 2 hex digits after %",
    TabOrNewlineIgnored => "tabs or newlines are ignored in URLs",
    UnencodedAtSign => "unencoded @ sign in username or password",
}

impl fmt::Display for SyntaxViolation {
    fn fmt(&self, f: &mut Formatter<'_>) -> fmt::Result {
        fmt::Display::fmt(self.description(), f)
    }
}

#[derive(Copy, Clone, PartialEq, Eq)]
pub enum SchemeType {
    File,
    SpecialNotFile,
    NotSpecial,
}

impl SchemeType {
    pub fn is_special(&self) -> bool {
        !matches!(*self, SchemeType::NotSpecial)
    }

    pub fn is_file(&self) -> bool {
        matches!(*self, SchemeType::File)
    }
}

impl<T: AsRef<str>> From<T> for SchemeType {
    fn from(s: T) -> Self {
        match s.as_ref() {
            "http" | "https" | "ws" | "wss" | "ftp" => SchemeType::SpecialNotFile,
            "file" => SchemeType::File,
            _ => SchemeType::NotSpecial,
        }
    }
}

pub fn default_port(scheme: &str) -> Option<u16> {
    match scheme {
        "http" | "ws" => Some(80),
        "https" | "wss" => Some(443),
        "ftp" => Some(21),
        _ => None,
    }
}

#[derive(Clone, Debug)]
pub struct Input<'i> {
    chars: str::Chars<'i>,
}

impl<'i> Input<'i> {
    pub fn new_no_trim(input: &'i str) -> Self {
        Input {
            chars: input.chars(),
        }
    }

    pub fn new_trim_tab_and_newlines(
        original_input: &'i str,
        vfn: Option<&dyn Fn(SyntaxViolation)>,
    ) -> Self {
        let input = original_input.trim_matches(ascii_tab_or_new_line);
        if let Some(vfn) = vfn {
            if input.len() < original_input.len() {
                vfn(SyntaxViolation::C0SpaceIgnored)
            }
            if input.chars().any(ascii_tab_or_new_line) {
                vfn(SyntaxViolation::TabOrNewlineIgnored)
            }
        }
        Input {
            chars: input.chars(),
        }
    }

    pub fn new_trim_c0_control_and_space(
        original_input: &'i str,
        vfn: Option<&dyn Fn(SyntaxViolation)>,
    ) -> Self {
        let input = original_input.trim_matches(c0_control_or_space);
        if let Some(vfn) = vfn {
            if input.len() < original_input.len() {
                vfn(SyntaxViolation::C0SpaceIgnored)
            }
            if input.chars().any(ascii_tab_or_new_line) {
                vfn(SyntaxViolation::TabOrNewlineIgnored)
            }
        }
        Input {
            chars: input.chars(),
        }
    }

    #[inline]
    pub fn is_empty(&self) -> bool {
        self.clone().next().is_none()
    }

    #[inline]
    fn starts_with<P: Pattern>(&self, p: P) -> bool {
        p.split_prefix(&mut self.clone())
    }

    #[inline]
    pub fn split_prefix<P: Pattern>(&self, p: P) -> Option<Self> {
        let mut remaining = self.clone();
        if p.split_prefix(&mut remaining) {
            Some(remaining)
        } else {
            None
        }
    }

    #[inline]
    fn split_first(&self) -> (Option<char>, Self) {
        let mut remaining = self.clone();
        (remaining.next(), remaining)
    }

    #[inline]
    fn count_matching<F: Fn(char) -> bool>(&self, f: F) -> (u32, Self) {
        let mut count = 0;
        let mut remaining = self.clone();
        loop {
            let mut input = remaining.clone();
            if matches!(input.next(), Some(c) if f(c)) {
                remaining = input;
                count += 1;
            } else {
                return (count, remaining);
            }
        }
    }

    #[inline]
    fn next_utf8(&mut self) -> Option<(char, &'i str)> {
        loop {
            let utf8 = self.chars.as_str();
            match self.chars.next() {
                Some(c) => {
                    if !ascii_tab_or_new_line(c) {
                        return Some((c, &utf8[..c.len_utf8()]));
                    }
                }
                None => return None,
            }
        }
    }
}

pub trait Pattern {
    fn split_prefix(self, input: &mut Input) -> bool;
}

impl Pattern for char {
    fn split_prefix(self, input: &mut Input) -> bool {
        input.next() == Some(self)
    }
}

impl Pattern for &str {
    fn split_prefix(self, input: &mut Input) -> bool {
        for c in self.chars() {
            if input.next() != Some(c) {
                return false;
            }
        }
        true
    }
}

impl<F: FnMut(char) -> bool> Pattern for F {
    fn split_prefix(self, input: &mut Input) -> bool {
        input.next().map_or(false, self)
    }
}

impl Iterator for Input<'_> {
    type Item = char;
    fn next(&mut self) -> Option<char> {
        self.chars.by_ref().find(|&c| !ascii_tab_or_new_line(c))
    }
}

pub struct Parser<'a> {
    pub serialization: String,
    pub base_url: Option<&'a Url>,
    pub query_encoding_override: EncodingOverride<'a>,
    pub violation_fn: Option<&'a dyn Fn(SyntaxViolation)>,
    pub context: Context,
}

#[derive(PartialEq, Eq, Copy, Clone)]
pub enum Context {
    UrlParser,
    Setter,
    PathSegmentSetter,
}

impl<'a> Parser<'a> {
    fn log_violation(&self, v: SyntaxViolation) {
        if let Some(f) = self.violation_fn {
            f(v)
        }
    }

    fn log_violation_if(&self, v: SyntaxViolation, test: impl FnOnce() -> bool) {
        if let Some(f) = self.violation_fn {
            if test() {
                f(v)
            }
        }
    }

    pub fn for_setter(serialization: String) -> Parser<'a> {
        Parser {
            serialization,
            base_url: None,
            query_encoding_override: None,
            violation_fn: None,
            context: Context::Setter,
        }
    }

    /// https://url.spec.whatwg.org/#concept-basic-url-parser
    pub fn parse_url(mut self, input: &str) -> ParseResult<Url> {
        let input = Input::new_trim_c0_control_and_space(input, self.violation_fn);
        if let Ok(remaining) = self.parse_scheme(input.clone()) {
            return self.parse_with_scheme(remaining);
        }

        // No-scheme state
        if let Some(base_url) = self.base_url {
            if input.starts_with('#') {
                self.fragment_only(base_url, input)
            } else if base_url.cannot_be_a_base() {
                Err(ParseError::RelativeUrlWithCannotBeABaseBase)
            } else {
                let scheme_type = SchemeType::from(base_url.scheme());
                if scheme_type.is_file() {
                    self.parse_file(input, scheme_type, Some(base_url))
                } else {
                    self.parse_relative(input, scheme_type, base_url)
                }
            }
        } else {
            Err(ParseError::RelativeUrlWithoutBase)
        }
    }

    pub fn parse_scheme<'i>(&mut self, mut input: Input<'i>) -> Result<Input<'i>, ()> {
        if input.is_empty() || !input.starts_with(ascii_alpha) {
            return Err(());
        }
        debug_assert!(self.serialization.is_empty());
        while let Some(c) = input.next() {
            match c {
                'a'..='z' | 'A'..='Z' | '0'..='9' | '+' | '-' | '.' => {
                    self.serialization.push(c.to_ascii_lowercase())
                }
                ':' => return Ok(input),
                _ => {
                    self.serialization.clear();
                    return Err(());
                }
            }
        }
        // EOF before ':'
        if self.context == Context::Setter {
            Ok(input)
        } else {
            self.serialization.clear();
            Err(())
        }
    }

    fn parse_with_scheme(mut self, input: Input<'_>) -> ParseResult<Url> {
        use crate::SyntaxViolation::{ExpectedDoubleSlash, ExpectedFileDoubleSlash};
        let scheme_end = to_u32(self.serialization.len())?;
        let scheme_type = SchemeType::from(&self.serialization);
        self.serialization.push(':');
        match scheme_type {
            SchemeType::File => {
                self.log_violation_if(ExpectedFileDoubleSlash, || !input.starts_with("//"));
                let base_file_url = self.base_url.and_then(|base| {
                    if base.scheme() == "file" {
                        Some(base)
                    } else {
                        None
                    }
                });
                self.serialization.clear();
                self.parse_file(input, scheme_type, base_file_url)
            }
            SchemeType::SpecialNotFile => {
                // special relative or authority state
                let (slashes_count, remaining) = input.count_matching(|c| matches!(c, '/' | '\\'));
                if let Some(base_url) = self.base_url {
                    if slashes_count < 2
                        && base_url.scheme() == &self.serialization[..scheme_end as usize]
                    {
                        // "Cannot-be-a-base" URLs only happen with "not special" schemes.
                        debug_assert!(!base_url.cannot_be_a_base());
                        self.serialization.clear();
                        return self.parse_relative(input, scheme_type, base_url);
                    }
                }
                // special authority slashes state
                self.log_violation_if(ExpectedDoubleSlash, || {
                    input
                        .clone()
                        .take_while(|&c| matches!(c, '/' | '\\'))
                        .collect::<String>()
                        != "//"
                });
                self.after_double_slash(remaining, scheme_type, scheme_end)
            }
            SchemeType::NotSpecial => self.parse_non_special(input, scheme_type, scheme_end),
        }
    }

    /// Scheme other than file, http, https, ws, ws, ftp.
    fn parse_non_special(
        mut self,
        input: Input<'_>,
        scheme_type: SchemeType,
        scheme_end: u32,
    ) -> ParseResult<Url> {
        // path or authority state (
        if let Some(input) = input.split_prefix("//") {
            return self.after_double_slash(input, scheme_type, scheme_end);
        }
        // Anarchist URL (no authority)
        let path_start = to_u32(self.serialization.len())?;
        let username_end = path_start;
        let host_start = path_start;
        let host_end = path_start;
        let host = HostInternal::None;
        let port = None;
        let remaining = if let Some(input) = input.split_prefix('/') {
            self.serialization.push('/');
            self.parse_path(scheme_type, &mut false, path_start as usize, input)
        } else {
            self.parse_cannot_be_a_base_path(input)
        };
        self.with_query_and_fragment(
            scheme_type,
            scheme_end,
            username_end,
            host_start,
            host_end,
            host,
            port,
            path_start,
            remaining,
        )
    }

    fn parse_file(
        mut self,
        input: Input<'_>,
        scheme_type: SchemeType,
        base_file_url: Option<&Url>,
    ) -> ParseResult<Url> {
        use crate::SyntaxViolation::Backslash;
        // file state
        debug_assert!(self.serialization.is_empty());
        let (first_char, input_after_first_char) = input.split_first();
        if matches!(first_char, Some('/') | Some('\\')) {
            self.log_violation_if(SyntaxViolation::Backslash, || first_char == Some('\\'));
            // file slash state
            let (next_char, input_after_next_char) = input_after_first_char.split_first();
            if matches!(next_char, Some('/') | Some('\\')) {
                self.log_violation_if(Backslash, || next_char == Some('\\'));
                // file host state
                self.serialization.push_str("file://");
                let scheme_end = "file".len() as u32;
                let host_start = "file://".len() as u32;
                let (path_start, mut host, remaining) =
                    self.parse_file_host(input_after_next_char)?;
                let mut host_end = to_u32(self.serialization.len())?;
                let mut has_host = !matches!(host, HostInternal::None);
                let remaining = if path_start {
                    self.parse_path_start(SchemeType::File, &mut has_host, remaining)
                } else {
                    let path_start = self.serialization.len();
                    self.serialization.push('/');
                    self.parse_path(SchemeType::File, &mut has_host, path_start, remaining)
                };

                // For file URLs that have a host and whose path starts
                // with the windows drive letter we just remove the host.
                if !has_host {
                    self.serialization
                        .drain(host_start as usize..host_end as usize);
                    host_end = host_start;
                    host = HostInternal::None;
                }
                let (query_start, fragment_start) =
                    self.parse_query_and_fragment(scheme_type, scheme_end, remaining)?;
                return Ok(Url {
                    serialization: self.serialization,
                    scheme_end,
                    username_end: host_start,
                    host_start,
                    host_end,
                    host,
                    port: None,
                    path_start: host_end,
                    query_start,
                    fragment_start,
                });
            } else {
                self.serialization.push_str("file://");
                let scheme_end = "file".len() as u32;
                let host_start = "file://".len();
                let mut host_end = host_start;
                let mut host = HostInternal::None;
                if !starts_with_windows_drive_letter_segment(&input_after_first_char) {
                    if let Some(base_url) = base_file_url {
                        let first_segment = base_url.path_segments().unwrap().next().unwrap();
                        if is_normalized_windows_drive_letter(first_segment) {
                            self.serialization.push('/');
                            self.serialization.push_str(first_segment);
                        } else if let Some(host_str) = base_url.host_str() {
                            self.serialization.push_str(host_str);
                            host_end = self.serialization.len();
                            host = base_url.host;
                        }
                    }
                }
                // If c is the EOF code point, U+002F (/), U+005C (\), U+003F (?), or U+0023 (#), then decrease pointer by one
                let parse_path_input = if let Some(c) = first_char {
                    if c == '/' || c == '\\' || c == '?' || c == '#' {
                        input
                    } else {
                        input_after_first_char
                    }
                } else {
                    input_after_first_char
                };

                let remaining =
                    self.parse_path(SchemeType::File, &mut false, host_end, parse_path_input);

                let host_start = host_start as u32;

                let (query_start, fragment_start) =
                    self.parse_query_and_fragment(scheme_type, scheme_end, remaining)?;

                let host_end = host_end as u32;
                return Ok(Url {
                    serialization: self.serialization,
                    scheme_end,
                    username_end: host_start,
                    host_start,
                    host_end,
                    host,
                    port: None,
                    path_start: host_end,
                    query_start,
                    fragment_start,
                });
            }
        }
        if let Some(base_url) = base_file_url {
            match first_char {
                None => {
                    // Copy everything except the fragment
                    let before_fragment = match base_url.fragment_start {
                        Some(i) => &base_url.serialization[..i as usize],
                        None => &*base_url.serialization,
                    };
                    self.serialization.push_str(before_fragment);
                    Ok(Url {
                        serialization: self.serialization,
                        fragment_start: None,
                        ..*base_url
                    })
                }
                Some('?') => {
                    // Copy everything up to the query string
                    let before_query = match (base_url.query_start, base_url.fragment_start) {
                        (None, None) => &*base_url.serialization,
                        (Some(i), _) | (None, Some(i)) => base_url.slice(..i),
                    };
                    self.serialization.push_str(before_query);
                    let (query_start, fragment_start) =
                        self.parse_query_and_fragment(scheme_type, base_url.scheme_end, input)?;
                    Ok(Url {
                        serialization: self.serialization,
                        query_start,
                        fragment_start,
                        ..*base_url
                    })
                }
                Some('#') => self.fragment_only(base_url, input),
                _ => {
                    if !starts_with_windows_drive_letter_segment(&input) {
                        let before_query = match (base_url.query_start, base_url.fragment_start) {
                            (None, None) => &*base_url.serialization,
                            (Some(i), _) | (None, Some(i)) => base_url.slice(..i),
                        };
                        self.serialization.push_str(before_query);
                        self.shorten_path(SchemeType::File, base_url.path_start as usize);
                        let remaining = self.parse_path(
                            SchemeType::File,
                            &mut true,
                            base_url.path_start as usize,
                            input,
                        );
                        self.with_query_and_fragment(
                            SchemeType::File,
                            base_url.scheme_end,
                            base_url.username_end,
                            base_url.host_start,
                            base_url.host_end,
                            base_url.host,
                            base_url.port,
                            base_url.path_start,
                            remaining,
                        )
                    } else {
                        self.serialization.push_str("file:///");
                        let scheme_end = "file".len() as u32;
                        let path_start = "file://".len();
                        let remaining =
                            self.parse_path(SchemeType::File, &mut false, path_start, input);
                        let (query_start, fragment_start) =
                            self.parse_query_and_fragment(SchemeType::File, scheme_end, remaining)?;
                        let path_start = path_start as u32;
                        Ok(Url {
                            serialization: self.serialization,
                            scheme_end,
                            username_end: path_start,
                            host_start: path_start,
                            host_end: path_start,
                            host: HostInternal::None,
                            port: None,
                            path_start,
                            query_start,
                            fragment_start,
                        })
                    }
                }
            }
        } else {
            self.serialization.push_str("file:///");
            let scheme_end = "file".len() as u32;
            let path_start = "file://".len();
            let remaining = self.parse_path(SchemeType::File, &mut false, path_start, input);
            let (query_start, fragment_start) =
                self.parse_query_and_fragment(SchemeType::File, scheme_end, remaining)?;
            let path_start = path_start as u32;
            Ok(Url {
                serialization: self.serialization,
                scheme_end,
                username_end: path_start,
                host_start: path_start,
                host_end: path_start,
                host: HostInternal::None,
                port: None,
                path_start,
                query_start,
                fragment_start,
            })
        }
    }

    fn parse_relative(
        mut self,
        input: Input<'_>,
        scheme_type: SchemeType,
        base_url: &Url,
    ) -> ParseResult<Url> {
        // relative state
        debug_assert!(self.serialization.is_empty());
        let (first_char, input_after_first_char) = input.split_first();
        match first_char {
            None => {
                // Copy everything except the fragment
                let before_fragment = match base_url.fragment_start {
                    Some(i) => &base_url.serialization[..i as usize],
                    None => &*base_url.serialization,
                };
                self.serialization.push_str(before_fragment);
                Ok(Url {
                    serialization: self.serialization,
                    fragment_start: None,
                    ..*base_url
                })
            }
            Some('?') => {
                // Copy everything up to the query string
                let before_query = match (base_url.query_start, base_url.fragment_start) {
                    (None, None) => &*base_url.serialization,
                    (Some(i), _) | (None, Some(i)) => base_url.slice(..i),
                };
                self.serialization.push_str(before_query);
                let (query_start, fragment_start) =
                    self.parse_query_and_fragment(scheme_type, base_url.scheme_end, input)?;
                Ok(Url {
                    serialization: self.serialization,
                    query_start,
                    fragment_start,
                    ..*base_url
                })
            }
            Some('#') => self.fragment_only(base_url, input),
            Some('/') | Some('\\') => {
                let (slashes_count, remaining) = input.count_matching(|c| matches!(c, '/' | '\\'));
                if slashes_count >= 2 {
                    self.log_violation_if(SyntaxViolation::ExpectedDoubleSlash, || {
                        input
                            .clone()
                            .take_while(|&c| matches!(c, '/' | '\\'))
                            .collect::<String>()
                            != "//"
                    });
                    let scheme_end = base_url.scheme_end;
                    debug_assert!(base_url.byte_at(scheme_end) == b':');
                    self.serialization
                        .push_str(base_url.slice(..scheme_end + 1));
                    if let Some(after_prefix) = input.split_prefix("//") {
                        return self.after_double_slash(after_prefix, scheme_type, scheme_end);
                    }
                    return self.after_double_slash(remaining, scheme_type, scheme_end);
                }
                let path_start = base_url.path_start;
                self.serialization.push_str(base_url.slice(..path_start));
                self.serialization.push('/');
                let remaining = self.parse_path(
                    scheme_type,
                    &mut true,
                    path_start as usize,
                    input_after_first_char,
                );
                self.with_query_and_fragment(
                    scheme_type,
                    base_url.scheme_end,
                    base_url.username_end,
                    base_url.host_start,
                    base_url.host_end,
                    base_url.host,
                    base_url.port,
                    base_url.path_start,
                    remaining,
                )
            }
            _ => {
                let before_query = match (base_url.query_start, base_url.fragment_start) {
                    (None, None) => &*base_url.serialization,
                    (Some(i), _) | (None, Some(i)) => base_url.slice(..i),
                };
                self.serialization.push_str(before_query);
                // FIXME spec says just "remove last entry", not the "pop" algorithm
                self.pop_path(scheme_type, base_url.path_start as usize);
                // A special url always has a path.
                // A path always starts with '/'
                if self.serialization.len() == base_url.path_start as usize
                    && (SchemeType::from(base_url.scheme()).is_special() || !input.is_empty())
                {
                    self.serialization.push('/');
                }
                let remaining = match input.split_first() {
                    (Some('/'), remaining) => self.parse_path(
                        scheme_type,
                        &mut true,
                        base_url.path_start as usize,
                        remaining,
                    ),
                    _ => {
                        self.parse_path(scheme_type, &mut true, base_url.path_start as usize, input)
                    }
                };
                self.with_query_and_fragment(
                    scheme_type,
                    base_url.scheme_end,
                    base_url.username_end,
                    base_url.host_start,
                    base_url.host_end,
                    base_url.host,
                    base_url.port,
                    base_url.path_start,
                    remaining,
                )
            }
        }
    }

    fn after_double_slash(
        mut self,
        input: Input<'_>,
        scheme_type: SchemeType,
        scheme_end: u32,
    ) -> ParseResult<Url> {
        self.serialization.push('/');
        self.serialization.push('/');
        // authority state
        let before_authority = self.serialization.len();
        let (username_end, remaining) = self.parse_userinfo(input, scheme_type)?;
        let has_authority = before_authority != self.serialization.len();
        // host state
        let host_start = to_u32(self.serialization.len())?;
        let (host_end, host, port, remaining) =
            self.parse_host_and_port(remaining, scheme_end, scheme_type)?;
        if host == HostInternal::None && has_authority {
            return Err(ParseError::EmptyHost);
        }
        // path state
        let path_start = to_u32(self.serialization.len())?;
        let remaining = self.parse_path_start(scheme_type, &mut true, remaining);
        self.with_query_and_fragment(
            scheme_type,
            scheme_end,
            username_end,
            host_start,
            host_end,
            host,
            port,
            path_start,
            remaining,
        )
    }

    /// Return (username_end, remaining)
    fn parse_userinfo<'i>(
        &mut self,
        mut input: Input<'i>,
        scheme_type: SchemeType,
    ) -> ParseResult<(u32, Input<'i>)> {
        let mut last_at = None;
        let mut remaining = input.clone();
        let mut char_count = 0;
        while let Some(c) = remaining.next() {
            match c {
                '@' => {
                    if last_at.is_some() {
                        self.log_violation(SyntaxViolation::UnencodedAtSign)
                    } else {
                        self.log_violation(SyntaxViolation::EmbeddedCredentials)
                    }
                    last_at = Some((char_count, remaining.clone()))
                }
                '/' | '?' | '#' => break,
                '\\' if scheme_type.is_special() => break,
                _ => (),
            }
            char_count += 1;
        }
        let (mut userinfo_char_count, remaining) = match last_at {
            None => return Ok((to_u32(self.serialization.len())?, input)),
            Some((0, remaining)) => {
                // Otherwise, if one of the following is true
                // c is the EOF code point, U+002F (/), U+003F (?), or U+0023 (#)
                // url is special and c is U+005C (\)
                // If @ flag is set and buffer is the empty string, validation error, return failure.
                if let (Some(c), _) = remaining.split_first() {
                    if c == '/' || c == '?' || c == '#' || (scheme_type.is_special() && c == '\\') {
                        return Err(ParseError::EmptyHost);
                    }
                }
                return Ok((to_u32(self.serialization.len())?, remaining));
            }
            Some(x) => x,
        };

        let mut username_end = None;
        let mut has_password = false;
        let mut has_username = false;
        while userinfo_char_count > 0 {
            let (c, utf8_c) = input.next_utf8().unwrap();
            userinfo_char_count -= 1;
            if c == ':' && username_end.is_none() {
                // Start parsing password
                username_end = Some(to_u32(self.serialization.len())?);
                // We don't add a colon if the password is empty
                if userinfo_char_count > 0 {
                    self.serialization.push(':');
                    has_password = true;
                }
            } else {
                if !has_password {
                    has_username = true;
                }
                self.check_url_code_point(c, &input);
                self.serialization
                    .extend(utf8_percent_encode(utf8_c, USERINFO));
            }
        }
        let username_end = match username_end {
            Some(i) => i,
            None => to_u32(self.serialization.len())?,
        };
        if has_username || has_password {
            self.serialization.push('@');
        }
        Ok((username_end, remaining))
    }

    fn parse_host_and_port<'i>(
        &mut self,
        input: Input<'i>,
        scheme_end: u32,
        scheme_type: SchemeType,
    ) -> ParseResult<(u32, HostInternal, Option<u16>, Input<'i>)> {
        let (host, remaining) = Parser::parse_host(input, scheme_type)?;
        write!(&mut self.serialization, "{host}").unwrap();
        let host_end = to_u32(self.serialization.len())?;
        if let Host::Domain(h) = &host {
            if h.is_empty() {
                // Port with an empty host
                if remaining.starts_with(":") {
                    return Err(ParseError::EmptyHost);
                }
                if scheme_type.is_special() {
                    return Err(ParseError::EmptyHost);
                }
            }
        };

        let (port, remaining) = if let Some(remaining) = remaining.split_prefix(':') {
            let scheme = || default_port(&self.serialization[..scheme_end as usize]);
            let (port, remaining) = Parser::parse_port(remaining, scheme, self.context)?;
            if let Some(port) = port {
                self.serialization.push(':');
                let mut buffer = [0u8; 5];
                let port_str = fast_u16_to_str(&mut buffer, port);
                self.serialization.push_str(port_str);
            }
            (port, remaining)
        } else {
            (None, remaining)
        };
<<<<<<< HEAD
        if let Some(port) = port {
            write!(&mut self.serialization, ":{port}").unwrap()
        }
=======
>>>>>>> 79ff0142
        Ok((host_end, host.into(), port, remaining))
    }

    pub fn parse_host(
        mut input: Input<'_>,
        scheme_type: SchemeType,
    ) -> ParseResult<(Host<String>, Input<'_>)> {
        if scheme_type.is_file() {
            return Parser::get_file_host(input);
        }
        // Undo the Input abstraction here to avoid allocating in the common case
        // where the host part of the input does not contain any tab or newline
        let input_str = input.chars.as_str();
        let mut inside_square_brackets = false;
        let mut has_ignored_chars = false;
        let mut non_ignored_chars = 0;
        let mut bytes = 0;
        for c in input_str.chars() {
            match c {
                ':' if !inside_square_brackets => break,
                '\\' if scheme_type.is_special() => break,
                '/' | '?' | '#' => break,
                ascii_tab_or_new_line_pattern!() => {
                    has_ignored_chars = true;
                }
                '[' => {
                    inside_square_brackets = true;
                    non_ignored_chars += 1
                }
                ']' => {
                    inside_square_brackets = false;
                    non_ignored_chars += 1
                }
                _ => non_ignored_chars += 1,
            }
            bytes += c.len_utf8();
        }
        let replaced: String;
        let host_str;
        {
            let host_input = input.by_ref().take(non_ignored_chars);
            if has_ignored_chars {
                replaced = host_input.collect();
                host_str = &*replaced
            } else {
                for _ in host_input {}
                host_str = &input_str[..bytes]
            }
        }
        if scheme_type == SchemeType::SpecialNotFile && host_str.is_empty() {
            return Err(ParseError::EmptyHost);
        }
        if !scheme_type.is_special() {
            let host = Host::parse_opaque(host_str)?;
            return Ok((host, input));
        }
        let host = Host::parse(host_str)?;
        Ok((host, input))
    }

    fn get_file_host(input: Input<'_>) -> ParseResult<(Host<String>, Input<'_>)> {
        let (_, host_str, remaining) = Parser::file_host(input)?;
        let host = match Host::parse(&host_str)? {
            Host::Domain(ref d) if d == "localhost" => Host::Domain("".to_string()),
            host => host,
        };
        Ok((host, remaining))
    }

    fn parse_file_host<'i>(
        &mut self,
        input: Input<'i>,
    ) -> ParseResult<(bool, HostInternal, Input<'i>)> {
        let has_host;
        let (_, host_str, remaining) = Parser::file_host(input)?;
        let host = if host_str.is_empty() {
            has_host = false;
            HostInternal::None
        } else {
            match Host::parse(&host_str)? {
                Host::Domain(ref d) if d == "localhost" => {
                    has_host = false;
                    HostInternal::None
                }
                host => {
                    write!(&mut self.serialization, "{host}").unwrap();
                    has_host = true;
                    host.into()
                }
            }
        };
        Ok((has_host, host, remaining))
    }

    pub fn file_host(input: Input) -> ParseResult<(bool, String, Input)> {
        // Undo the Input abstraction here to avoid allocating in the common case
        // where the host part of the input does not contain any tab or newline
        let input_str = input.chars.as_str();
        let mut has_ignored_chars = false;
        let mut non_ignored_chars = 0;
        let mut bytes = 0;
        for c in input_str.chars() {
            match c {
                '/' | '\\' | '?' | '#' => break,
                ascii_tab_or_new_line_pattern!() => has_ignored_chars = true,
                _ => non_ignored_chars += 1,
            }
            bytes += c.len_utf8();
        }
        let replaced: String;
        let host_str;
        let mut remaining = input.clone();
        {
            let host_input = remaining.by_ref().take(non_ignored_chars);
            if has_ignored_chars {
                replaced = host_input.collect();
                host_str = &*replaced
            } else {
                for _ in host_input {}
                host_str = &input_str[..bytes]
            }
        }
        if is_windows_drive_letter(host_str) {
            return Ok((false, "".to_string(), input));
        }
        Ok((true, host_str.to_string(), remaining))
    }

    pub fn parse_port<P>(
        mut input: Input<'_>,
        default_port: P,
        context: Context,
    ) -> ParseResult<(Option<u16>, Input<'_>)>
    where
        P: Fn() -> Option<u16>,
    {
        let mut port: u32 = 0;
        let mut has_any_digit = false;
        while let (Some(c), remaining) = input.split_first() {
            if let Some(digit) = c.to_digit(10) {
                port = port * 10 + digit;
                if port > u16::MAX as u32 {
                    return Err(ParseError::InvalidPort);
                }
                has_any_digit = true;
            } else if context == Context::UrlParser && !matches!(c, '/' | '\\' | '?' | '#') {
                return Err(ParseError::InvalidPort);
            } else {
                break;
            }
            input = remaining;
        }

        if !has_any_digit && context == Context::Setter && !input.is_empty() {
            return Err(ParseError::InvalidPort);
        }

        let mut opt_port = Some(port as u16);
        if !has_any_digit || opt_port == default_port() {
            opt_port = None;
        }
        Ok((opt_port, input))
    }

    pub fn parse_path_start<'i>(
        &mut self,
        scheme_type: SchemeType,
        has_host: &mut bool,
        input: Input<'i>,
    ) -> Input<'i> {
        let path_start = self.serialization.len();
        let (maybe_c, remaining) = input.split_first();
        // If url is special, then:
        if scheme_type.is_special() {
            if maybe_c == Some('\\') {
                // If c is U+005C (\), validation error.
                self.log_violation(SyntaxViolation::Backslash);
            }
            // A special URL always has a non-empty path.
            if !self.serialization.ends_with('/') {
                self.serialization.push('/');
                // We have already made sure the forward slash is present.
                if maybe_c == Some('/') || maybe_c == Some('\\') {
                    return self.parse_path(scheme_type, has_host, path_start, remaining);
                }
            }
            return self.parse_path(scheme_type, has_host, path_start, input);
        } else if maybe_c == Some('?') || maybe_c == Some('#') {
            // Otherwise, if state override is not given and c is U+003F (?),
            // set url’s query to the empty string and state to query state.
            // Otherwise, if state override is not given and c is U+0023 (#),
            // set url’s fragment to the empty string and state to fragment state.
            // The query and path states will be handled by the caller.
            return input;
        }

        if maybe_c.is_some() && maybe_c != Some('/') {
            self.serialization.push('/');
        }
        // Otherwise, if c is not the EOF code point:
        self.parse_path(scheme_type, has_host, path_start, input)
    }

    pub fn parse_path<'i>(
        &mut self,
        scheme_type: SchemeType,
        has_host: &mut bool,
        path_start: usize,
        mut input: Input<'i>,
    ) -> Input<'i> {
        // Relative path state
        loop {
            let mut segment_start = self.serialization.len();
            let mut ends_with_slash = false;
            loop {
                let input_before_c = input.clone();
                let (c, utf8_c) = if let Some(x) = input.next_utf8() {
                    x
                } else {
                    break;
                };
                match c {
                    '/' if self.context != Context::PathSegmentSetter => {
                        self.serialization.push(c);
                        ends_with_slash = true;
                        break;
                    }
                    '\\' if self.context != Context::PathSegmentSetter
                        && scheme_type.is_special() =>
                    {
                        self.log_violation(SyntaxViolation::Backslash);
                        self.serialization.push('/');
                        ends_with_slash = true;
                        break;
                    }
                    '?' | '#' if self.context == Context::UrlParser => {
                        input = input_before_c;
                        break;
                    }
                    _ => {
                        self.check_url_code_point(c, &input);
                        if scheme_type.is_file()
                            && self.serialization.len() > path_start
                            && is_normalized_windows_drive_letter(
                                &self.serialization[path_start + 1..],
                            )
                        {
                            self.serialization.push('/');
                            segment_start += 1;
                        }
                        if self.context == Context::PathSegmentSetter {
                            if scheme_type.is_special() {
                                self.serialization
                                    .extend(utf8_percent_encode(utf8_c, SPECIAL_PATH_SEGMENT));
                            } else {
                                self.serialization
                                    .extend(utf8_percent_encode(utf8_c, PATH_SEGMENT));
                            }
                        } else {
                            self.serialization.extend(utf8_percent_encode(utf8_c, PATH));
                        }
                    }
                }
            }
            let segment_before_slash = if ends_with_slash {
                &self.serialization[segment_start..self.serialization.len() - 1]
            } else {
                &self.serialization[segment_start..self.serialization.len()]
            };
            match segment_before_slash {
                // If buffer is a double-dot path segment, shorten url’s path,
                ".." | "%2e%2e" | "%2e%2E" | "%2E%2e" | "%2E%2E" | "%2e." | "%2E." | ".%2e"
                | ".%2E" => {
                    debug_assert!(self.serialization.as_bytes()[segment_start - 1] == b'/');
                    self.serialization.truncate(segment_start);
                    if self.serialization.ends_with('/')
                        && Parser::last_slash_can_be_removed(&self.serialization, path_start)
                    {
                        self.serialization.pop();
                    }
                    self.shorten_path(scheme_type, path_start);

                    // and then if neither c is U+002F (/), nor url is special and c is U+005C (\), append the empty string to url’s path.
                    if ends_with_slash && !self.serialization.ends_with('/') {
                        self.serialization.push('/');
                    }
                }
                // Otherwise, if buffer is a single-dot path segment and if neither c is U+002F (/),
                // nor url is special and c is U+005C (\), append the empty string to url’s path.
                "." | "%2e" | "%2E" => {
                    self.serialization.truncate(segment_start);
                    if !self.serialization.ends_with('/') {
                        self.serialization.push('/');
                    }
                }
                _ => {
                    // If url’s scheme is "file", url’s path is empty, and buffer is a Windows drive letter, then
                    if scheme_type.is_file()
                        && segment_start == path_start + 1
                        && is_windows_drive_letter(segment_before_slash)
                    {
                        // Replace the second code point in buffer with U+003A (:).
                        if let Some(c) = segment_before_slash.chars().next() {
                            self.serialization.truncate(segment_start);
                            self.serialization.push(c);
                            self.serialization.push(':');
                            if ends_with_slash {
                                self.serialization.push('/');
                            }
                        }
                        // If url’s host is neither the empty string nor null,
                        // validation error, set url’s host to the empty string.
                        if *has_host {
                            self.log_violation(SyntaxViolation::FileWithHostAndWindowsDrive);
                            *has_host = false; // FIXME account for this in callers
                        }
                    }
                }
            }
            if !ends_with_slash {
                break;
            }
        }
        if scheme_type.is_file() {
            // while url’s path’s size is greater than 1
            // and url’s path[0] is the empty string,
            // validation error, remove the first item from url’s path.
            //FIXME: log violation
            let path = self.serialization.split_off(path_start);
            self.serialization.push('/');
            self.serialization.push_str(path.trim_start_matches('/'));
        }

        input
    }

    fn last_slash_can_be_removed(serialization: &str, path_start: usize) -> bool {
        let url_before_segment = &serialization[..serialization.len() - 1];
        if let Some(segment_before_start) = url_before_segment.rfind('/') {
            // Do not remove the root slash
            segment_before_start >= path_start
                // Or a windows drive letter slash
                && !path_starts_with_windows_drive_letter(&serialization[segment_before_start..])
        } else {
            false
        }
    }

    /// https://url.spec.whatwg.org/#shorten-a-urls-path
    fn shorten_path(&mut self, scheme_type: SchemeType, path_start: usize) {
        // If path is empty, then return.
        if self.serialization.len() == path_start {
            return;
        }
        // If url’s scheme is "file", path’s size is 1, and path[0] is a normalized Windows drive letter, then return.
        if scheme_type.is_file()
            && is_normalized_windows_drive_letter(&self.serialization[path_start..])
        {
            return;
        }
        // Remove path’s last item.
        self.pop_path(scheme_type, path_start);
    }

    /// https://url.spec.whatwg.org/#pop-a-urls-path
    fn pop_path(&mut self, scheme_type: SchemeType, path_start: usize) {
        if self.serialization.len() > path_start {
            let slash_position = self.serialization[path_start..].rfind('/').unwrap();
            // + 1 since rfind returns the position before the slash.
            let segment_start = path_start + slash_position + 1;
            // Don’t pop a Windows drive letter
            if !(scheme_type.is_file()
                && is_normalized_windows_drive_letter(&self.serialization[segment_start..]))
            {
                self.serialization.truncate(segment_start);
            }
        }
    }

    pub fn parse_cannot_be_a_base_path<'i>(&mut self, mut input: Input<'i>) -> Input<'i> {
        loop {
            let input_before_c = input.clone();
            match input.next_utf8() {
                Some(('?', _)) | Some(('#', _)) if self.context == Context::UrlParser => {
                    return input_before_c
                }
                Some((c, utf8_c)) => {
                    self.check_url_code_point(c, &input);
                    self.serialization
                        .extend(utf8_percent_encode(utf8_c, CONTROLS));
                }
                None => return input,
            }
        }
    }

    #[allow(clippy::too_many_arguments)]
    fn with_query_and_fragment(
        mut self,
        scheme_type: SchemeType,
        scheme_end: u32,
        username_end: u32,
        host_start: u32,
        host_end: u32,
        host: HostInternal,
        port: Option<u16>,
        mut path_start: u32,
        remaining: Input<'_>,
    ) -> ParseResult<Url> {
        // Special case for anarchist URL's with a leading empty path segment
        // This prevents web+demo:/.//not-a-host/ or web+demo:/path/..//not-a-host/,
        // when parsed and then serialized, from ending up as web+demo://not-a-host/
        // (they end up as web+demo:/.//not-a-host/).
        //
        // If url’s host is null, url does not have an opaque path,
        // url’s path’s size is greater than 1, and url’s path[0] is the empty string,
        // then append U+002F (/) followed by U+002E (.) to output.
        let scheme_end_as_usize = scheme_end as usize;
        let path_start_as_usize = path_start as usize;
        if path_start_as_usize == scheme_end_as_usize + 1 {
            // Anarchist URL
            if self.serialization[path_start_as_usize..].starts_with("//") {
                // Case 1: The base URL did not have an empty path segment, but the resulting one does
                // Insert the "/." prefix
                self.serialization.insert_str(path_start_as_usize, "/.");
                path_start += 2;
            }
            assert!(!self.serialization[scheme_end_as_usize..].starts_with("://"));
        } else if path_start_as_usize == scheme_end_as_usize + 3
            && &self.serialization[scheme_end_as_usize..path_start_as_usize] == ":/."
        {
            // Anarchist URL with leading empty path segment
            // The base URL has a "/." between the host and the path
            assert_eq!(self.serialization.as_bytes()[path_start_as_usize], b'/');
            if self
                .serialization
                .as_bytes()
                .get(path_start_as_usize + 1)
                .copied()
                != Some(b'/')
            {
                // Case 2: The base URL had an empty path segment, but the resulting one does not
                // Remove the "/." prefix
                self.serialization
                    .replace_range(scheme_end_as_usize..path_start_as_usize, ":");
                path_start -= 2;
            }
            assert!(!self.serialization[scheme_end_as_usize..].starts_with("://"));
        }

        let (query_start, fragment_start) =
            self.parse_query_and_fragment(scheme_type, scheme_end, remaining)?;
        Ok(Url {
            serialization: self.serialization,
            scheme_end,
            username_end,
            host_start,
            host_end,
            host,
            port,
            path_start,
            query_start,
            fragment_start,
        })
    }

    /// Return (query_start, fragment_start)
    fn parse_query_and_fragment(
        &mut self,
        scheme_type: SchemeType,
        scheme_end: u32,
        mut input: Input<'_>,
    ) -> ParseResult<(Option<u32>, Option<u32>)> {
        let mut query_start = None;
        match input.next() {
            Some('#') => {}
            Some('?') => {
                query_start = Some(to_u32(self.serialization.len())?);
                self.serialization.push('?');
                let remaining = self.parse_query(scheme_type, scheme_end, input);
                if let Some(remaining) = remaining {
                    input = remaining
                } else {
                    return Ok((query_start, None));
                }
            }
            None => return Ok((None, None)),
            _ => panic!("Programming error. parse_query_and_fragment() called without ? or #"),
        }

        let fragment_start = to_u32(self.serialization.len())?;
        self.serialization.push('#');
        self.parse_fragment(input);
        Ok((query_start, Some(fragment_start)))
    }

    pub fn parse_query<'i>(
        &mut self,
        scheme_type: SchemeType,
        scheme_end: u32,
        input: Input<'i>,
    ) -> Option<Input<'i>> {
        struct QueryPartIter<'i, 'p> {
            is_url_parser: bool,
            input: Input<'i>,
            violation_fn: Option<&'p dyn Fn(SyntaxViolation)>,
        }

        impl<'i> Iterator for QueryPartIter<'i, '_> {
            type Item = (&'i str, bool);

            fn next(&mut self) -> Option<Self::Item> {
                let start = self.input.chars.as_str();
                // bypass self.input.next() in order to get string slices
                // which are faster to operate on
                while let Some(c) = self.input.chars.next() {
                    match c {
                        ascii_tab_or_new_line_pattern!() => {
                            return Some((
                                &start[..start.len() - self.input.chars.as_str().len() - 1],
                                false,
                            ));
                        }
                        '#' if self.is_url_parser => {
                            return Some((
                                &start[..start.len() - self.input.chars.as_str().len() - 1],
                                true,
                            ));
                        }
                        c => {
                            if let Some(vfn) = &self.violation_fn {
                                check_url_code_point(vfn, c, &self.input);
                            }
                        }
                    }
                }
                if start.is_empty() {
                    None
                } else {
                    Some((start, false))
                }
            }
        }

        let mut part_iter = QueryPartIter {
            is_url_parser: self.context == Context::UrlParser,
            input,
            violation_fn: self.violation_fn,
        };
        let set = if scheme_type.is_special() {
            SPECIAL_QUERY
        } else {
            QUERY
        };
        let query_encoding_override = self.query_encoding_override.filter(|_| {
            matches!(
                &self.serialization[..scheme_end as usize],
                "http" | "https" | "file" | "ftp"
            )
        });

        while let Some((part, is_finished)) = part_iter.next() {
            match query_encoding_override {
                // slightly faster to be repetitive and not convert text to Cow
                Some(o) => self.serialization.extend(percent_encode(&o(part), set)),
                None => self
                    .serialization
                    .extend(percent_encode(part.as_bytes(), set)),
            }
            if is_finished {
                return Some(part_iter.input);
            }
        }

        None
    }

    fn fragment_only(mut self, base_url: &Url, mut input: Input<'_>) -> ParseResult<Url> {
        let before_fragment = match base_url.fragment_start {
            Some(i) => base_url.slice(..i),
            None => &*base_url.serialization,
        };
        debug_assert!(self.serialization.is_empty());
        self.serialization
            .reserve(before_fragment.len() + input.chars.as_str().len());
        self.serialization.push_str(before_fragment);
        self.serialization.push('#');
        let next = input.next();
        debug_assert!(next == Some('#'));
        self.parse_fragment(input);
        Ok(Url {
            serialization: self.serialization,
            fragment_start: Some(to_u32(before_fragment.len())?),
            ..*base_url
        })
    }

    pub fn parse_fragment(&mut self, input: Input<'_>) {
        struct FragmentPartIter<'i, 'p> {
            input: Input<'i>,
            violation_fn: Option<&'p dyn Fn(SyntaxViolation)>,
        }

        impl<'i> Iterator for FragmentPartIter<'i, '_> {
            type Item = &'i str;

            fn next(&mut self) -> Option<Self::Item> {
                let start = self.input.chars.as_str();
                // bypass self.input.next() in order to get string slices
                // which are faster to operate on
                while let Some(c) = self.input.chars.next() {
                    match c {
                        ascii_tab_or_new_line_pattern!() => {
                            return Some(
                                &start[..start.len() - self.input.chars.as_str().len() - 1],
                            );
                        }
                        '\0' => {
                            if let Some(vfn) = &self.violation_fn {
                                vfn(SyntaxViolation::NullInFragment);
                            }
                        }
                        c => {
                            if let Some(vfn) = &self.violation_fn {
                                check_url_code_point(vfn, c, &self.input);
                            }
                        }
                    }
                }
                if start.is_empty() {
                    None
                } else {
                    Some(start)
                }
            }
        }

        let part_iter = FragmentPartIter {
            input,
            violation_fn: self.violation_fn,
        };

        for part in part_iter {
            self.serialization
                .extend(utf8_percent_encode(part, FRAGMENT));
        }
    }

    #[inline]
    fn check_url_code_point(&self, c: char, input: &Input<'_>) {
        if let Some(vfn) = self.violation_fn {
            check_url_code_point(vfn, c, input)
        }
    }
}

fn check_url_code_point(vfn: &dyn Fn(SyntaxViolation), c: char, input: &Input<'_>) {
    if c == '%' {
        let mut input = input.clone();
        if !matches!((input.next(), input.next()), (Some(a), Some(b))
                             if a.is_ascii_hexdigit() && b.is_ascii_hexdigit())
        {
            vfn(SyntaxViolation::PercentDecode)
        }
    } else if !is_url_code_point(c) {
        vfn(SyntaxViolation::NonUrlCodePoint)
    }
}

// Non URL code points:
// U+0000 to U+0020 (space)
// " # % < > [ \ ] ^ ` { | }
// U+007F to U+009F
// surrogates
// U+FDD0 to U+FDEF
// Last two of each plane: U+__FFFE to U+__FFFF for __ in 00 to 10 hex
#[inline]
fn is_url_code_point(c: char) -> bool {
    matches!(c,
        'a'..='z' |
        'A'..='Z' |
        '0'..='9' |
        '!' | '$' | '&' | '\'' | '(' | ')' | '*' | '+' | ',' | '-' |
        '.' | '/' | ':' | ';' | '=' | '?' | '@' | '_' | '~' |
        '\u{A0}'..='\u{D7FF}' | '\u{E000}'..='\u{FDCF}' | '\u{FDF0}'..='\u{FFFD}' |
        '\u{10000}'..='\u{1FFFD}' | '\u{20000}'..='\u{2FFFD}' |
        '\u{30000}'..='\u{3FFFD}' | '\u{40000}'..='\u{4FFFD}' |
        '\u{50000}'..='\u{5FFFD}' | '\u{60000}'..='\u{6FFFD}' |
        '\u{70000}'..='\u{7FFFD}' | '\u{80000}'..='\u{8FFFD}' |
        '\u{90000}'..='\u{9FFFD}' | '\u{A0000}'..='\u{AFFFD}' |
        '\u{B0000}'..='\u{BFFFD}' | '\u{C0000}'..='\u{CFFFD}' |
        '\u{D0000}'..='\u{DFFFD}' | '\u{E1000}'..='\u{EFFFD}' |
        '\u{F0000}'..='\u{FFFFD}' | '\u{100000}'..='\u{10FFFD}')
}

/// https://url.spec.whatwg.org/#c0-controls-and-space
#[inline]
fn c0_control_or_space(ch: char) -> bool {
    ch <= ' ' // U+0000 to U+0020
}

/// https://infra.spec.whatwg.org/#ascii-tab-or-newline
#[inline]
fn ascii_tab_or_new_line(ch: char) -> bool {
    matches!(ch, ascii_tab_or_new_line_pattern!())
}

/// https://url.spec.whatwg.org/#ascii-alpha
#[inline]
pub fn ascii_alpha(ch: char) -> bool {
    ch.is_ascii_alphabetic()
}

#[inline]
pub fn to_u32(i: usize) -> ParseResult<u32> {
    if i <= u32::MAX as usize {
        Ok(i as u32)
    } else {
        Err(ParseError::Overflow)
    }
}

fn is_normalized_windows_drive_letter(segment: &str) -> bool {
    is_windows_drive_letter(segment) && segment.as_bytes()[1] == b':'
}

/// Whether the scheme is file:, the path has a single segment, and that segment
/// is a Windows drive letter
#[inline]
pub fn is_windows_drive_letter(segment: &str) -> bool {
    segment.len() == 2 && starts_with_windows_drive_letter(segment)
}

/// Whether path starts with a root slash
/// and a windows drive letter eg: "/c:" or "/a:/"
fn path_starts_with_windows_drive_letter(s: &str) -> bool {
    if let Some(c) = s.as_bytes().first() {
        matches!(c, b'/' | b'\\' | b'?' | b'#') && starts_with_windows_drive_letter(&s[1..])
    } else {
        false
    }
}

fn starts_with_windows_drive_letter(s: &str) -> bool {
    s.len() >= 2
        && ascii_alpha(s.as_bytes()[0] as char)
        && matches!(s.as_bytes()[1], b':' | b'|')
        && (s.len() == 2 || matches!(s.as_bytes()[2], b'/' | b'\\' | b'?' | b'#'))
}

/// https://url.spec.whatwg.org/#start-with-a-windows-drive-letter
fn starts_with_windows_drive_letter_segment(input: &Input<'_>) -> bool {
    let mut input = input.clone();
    match (input.next(), input.next(), input.next()) {
        // its first two code points are a Windows drive letter
        // its third code point is U+002F (/), U+005C (\), U+003F (?), or U+0023 (#).
        (Some(a), Some(b), Some(c))
            if ascii_alpha(a) && matches!(b, ':' | '|') && matches!(c, '/' | '\\' | '?' | '#') =>
        {
            true
        }
        // its first two code points are a Windows drive letter
        // its length is 2
        (Some(a), Some(b), None) if ascii_alpha(a) && matches!(b, ':' | '|') => true,
        _ => false,
    }
}

#[inline]
fn fast_u16_to_str(
    // max 5 digits for u16 (65535)
    buffer: &mut [u8; 5],
    mut value: u16,
) -> &str {
    let mut index = buffer.len();

    loop {
        index -= 1;
        buffer[index] = b'0' + (value % 10) as u8;
        value /= 10;
        if value == 0 {
            break;
        }
    }

    // SAFETY: we know the values in the buffer from the
    // current index on will be a number
    unsafe { core::str::from_utf8_unchecked(&buffer[index..]) }
}<|MERGE_RESOLUTION|>--- conflicted
+++ resolved
@@ -981,12 +981,6 @@
         } else {
             (None, remaining)
         };
-<<<<<<< HEAD
-        if let Some(port) = port {
-            write!(&mut self.serialization, ":{port}").unwrap()
-        }
-=======
->>>>>>> 79ff0142
         Ok((host_end, host.into(), port, remaining))
     }
 
