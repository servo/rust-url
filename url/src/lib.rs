--- conflicted
+++ resolved
@@ -276,12 +276,8 @@
     ///
     /// # fn run() -> Result<(), ParseError> {
     /// let url = Url::parse_with_params("https://example.net?dont=clobberme",
-<<<<<<< HEAD
     ///                                  &[("lang", Some("rust")), ("browser", Some("servo"))])?;
-=======
-    ///                                  &[("lang", "rust"), ("browser", "servo")])?;
     /// assert_eq!("https://example.net/?dont=clobberme&lang=rust&browser=servo", url.as_str());
->>>>>>> 868aa961
     /// # Ok(())
     /// # }
     /// # run().unwrap();
