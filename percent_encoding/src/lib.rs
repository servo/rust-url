// Copyright 2013-2016 The rust-url developers.
//
// Licensed under the Apache License, Version 2.0 <LICENSE-APACHE or
// http://www.apache.org/licenses/LICENSE-2.0> or the MIT license
// <LICENSE-MIT or http://opensource.org/licenses/MIT>, at your
// option. This file may not be copied, modified, or distributed
// except according to those terms.

//! URLs use special characters to indicate the parts of the request.
//! For example, a `?` question mark marks the end of a path and the start of a query string.
//! In order for that character to exist inside a path, it needs to be encoded differently.
//!
//! Percent encoding replaces reserved characters with the `%` escape character
//! followed by a byte value as two hexadecimal digits.
//! For example, an ASCII space is replaced with `%20`.
//!
//! When encoding, the set of characters that can (and should, for readability) be left alone
//! depends on the context.
//! The `?` question mark mentioned above is not a separator when used literally
//! inside of a query string, and therefore does not need to be encoded.
//! The [`AsciiSet`] parameter of [`percent_encode`] and [`utf8_percent_encode`]
//! lets callers configure this.
//!
//! This crate deliberately does not provide many different sets.
//! Users should consider in what context the encoded string will be used,
//! read relevant specifications, and define their own set.
//! This is done by using the `add` method of an existing set.
//!
//! # Examples
//!
//! ```
//! use percent_encoding::{utf8_percent_encode, AsciiSet, CONTROLS};
//!
//! /// https://url.spec.whatwg.org/#fragment-percent-encode-set
//! const FRAGMENT: &AsciiSet = &CONTROLS.add(b' ').add(b'"').add(b'<').add(b'>').add(b'`');
//!
//! assert_eq!(utf8_percent_encode("foo <bar>", FRAGMENT).to_string(), "foo%20%3Cbar%3E");
//! ```
#![no_std]

// For forwards compatibility
#[cfg(feature = "std")]
extern crate std as _;

#[cfg(feature = "alloc")]
extern crate alloc;

#[cfg(feature = "alloc")]
use alloc::{
    borrow::{Cow, ToOwned},
    string::String,
    vec::Vec,
};
use core::{fmt, slice, str};

pub use self::ascii_set::{AsciiSet, CONTROLS, NON_ALPHANUMERIC};

<<<<<<< HEAD
    pub const fn remove(&self, byte: u8) -> Self {
        let mut mask = self.mask;
        mask[byte as usize / BITS_PER_CHUNK] &= !(1 << (byte as usize % BITS_PER_CHUNK));
        AsciiSet { mask }
    }
}

/// The set of 0x00 to 0x1F (C0 controls), and 0x7F (DEL).
///
/// Note that this includes the newline and tab characters, but not the space 0x20.
///
/// <https://url.spec.whatwg.org/#c0-control-percent-encode-set>
pub const CONTROLS: &AsciiSet = &AsciiSet {
    mask: [
        !0_u32, // C0: 0x00 to 0x1F (32 bits set)
        0,
        0,
        1 << (0x7F_u32 % 32), // DEL: 0x7F (one bit set)
    ],
};

/// The fragment percent-encode set.
///
/// The C0 control percent-encode set and U+0020 SPACE, U+0022 ("), U+003C (<), U+003E (>), and U+0060 (`).
///
/// <https://url.spec.whatwg.org/#fragment-percent-encode-set>
pub const FRAGMENT: &AsciiSet = &CONTROLS
    // U+0020 SPACE
    .add(b' ')
    // U+0022 (")
    .add(b'"')
    // U+003C (<)
    .add(b'<')
    // U+003E (>)
    .add(b'>')
    // U+0060 (`)
    .add(b'`');

/// The query percent-encode set.
///
/// The C0 control percent-encode set and U+0020 SPACE, U+0022 ("), U+0023 (#), U+003C (<), and U+003E (>).
///
/// <https://url.spec.whatwg.org/#query-percent-encode-set>
pub const QUERY: &AsciiSet = &CONTROLS
    // U+0020 SPACE
    .add(b' ')
    // U+0022 (")
    .add(b'"')
    // U+0023 (#)
    .add(b'#')
    // U+003C (<)
    .add(b'<')
    // U+003E (>)
    .add(b'>');

/// The special-query percent-encode set.
///
/// The query percent-encode set and U+0027 (').
///
/// <https://url.spec.whatwg.org/#special-query-percent-encode-set>
pub const SPECIAL_QUERY: &AsciiSet = &QUERY
    // U+0027 (')
    .add(b'\'');

/// The path percent-encode set.
///
/// The query percent-encode set and U+003F (?), U+0060 (`), U+007B ({), and U+007D (}).
///
/// <https://url.spec.whatwg.org/#path-percent-encode-set>
pub const PATH: &AsciiSet = &QUERY
    // U+003F (?)
    .add(b'?')
    // U+0060 (`)
    .add(b'`')
    // U+007B ({)
    .add(b'{')
    // U+007D (})
    .add(b'}');

/// The userinfo percent-encode set.
///
/// The path percent-encode set and U+002F (/), U+003A (:), U+003B (;), U+003D (=), U+0040 (@), U+005B ([) to U+005E (^), inclusive, and U+007C (|).
///
/// <https://url.spec.whatwg.org/#userinfo-percent-encode-set>
pub const USERINFO: &AsciiSet = &PATH
    // U+002F (/)
    .add(b'/')
    // U+003A (:)
    .add(b':')
    // U+003B (;)
    .add(b';')
    // U+003D (=)
    .add(b'=')
    // U+0040 (@)
    .add(b'@')
    // U+005B ([)
    .add(b'[')
    // U+005C (\)
    .add(b'\\')
    // U+005D (])
    .add(b']')
    // U+005E (^)
    .add(b'^')
    // U+007C (|)
    .add(b'|');

/// The component percent-encode set.
///
/// The userinfo percent-encode set and U+0024 ($) to U+0026 (&), inclusive, U+002B (+), and U+002C (,).
///
/// <https://url.spec.whatwg.org/#component-percent-encode-set>
pub const COMPONENT: &AsciiSet = &USERINFO
    // U+0024 ($)
    .add(b'$')
    // U+0025 (%)
    .add(b'%')
    // U+0026 (&)
    .add(b'&')
    // U+002B (+)
    .add(b'+')
    // U+002C (,)
    .add(b',');

/// The `application/x-www-form-urlencoded` percent-encode set.
///
/// The component percent-encode set and U+0021 (!), U+0027 (') to U+0029 RIGHT PARENTHESIS, inclusive, and U+007E (~).
///
/// <https://url.spec.whatwg.org/#application-x-www-form-urlencoded-percent-encode-set>
pub const FORM: &AsciiSet = &COMPONENT
    // U+0021 (!)
    .add(b'!')
    // U+0027 (')
    .add(b'\'')
    // U+0028 LEFT PARENTHESIS
    .add(b'(')
    // U+0029 RIGHT PARENTHESIS
    .add(b')')
    // and U+007E (~)
    .add(b'~');

macro_rules! static_assert {
    ($( $bool: expr, )+) => {
        fn _static_assert() {
            $(
                let _ = mem::transmute::<[u8; $bool as usize], u8>;
            )+
        }
    }
}

static_assert! {
    CONTROLS.contains(0x00),
    CONTROLS.contains(0x1F),
    !CONTROLS.contains(0x20),
    !CONTROLS.contains(0x7E),
    CONTROLS.contains(0x7F),
}

/// Everything that is not an ASCII letter or digit.
///
/// This is probably more eager than necessary in any context.
pub const NON_ALPHANUMERIC: &AsciiSet = &CONTROLS
    .add(b' ')
    .add(b'!')
    .add(b'"')
    .add(b'#')
    .add(b'$')
    .add(b'%')
    .add(b'&')
    .add(b'\'')
    .add(b'(')
    .add(b')')
    .add(b'*')
    .add(b'+')
    .add(b',')
    .add(b'-')
    .add(b'.')
    .add(b'/')
    .add(b':')
    .add(b';')
    .add(b'<')
    .add(b'=')
    .add(b'>')
    .add(b'?')
    .add(b'@')
    .add(b'[')
    .add(b'\\')
    .add(b']')
    .add(b'^')
    .add(b'_')
    .add(b'`')
    .add(b'{')
    .add(b'|')
    .add(b'}')
    .add(b'~');
=======
mod ascii_set;
>>>>>>> 7492360d

/// Return the percent-encoding of the given byte.
///
/// This is unconditional, unlike `percent_encode()` which has an `AsciiSet` parameter.
///
/// # Examples
///
/// ```
/// use percent_encoding::percent_encode_byte;
///
/// assert_eq!("foo bar".bytes().map(percent_encode_byte).collect::<String>(),
///            "%66%6F%6F%20%62%61%72");
/// ```
#[inline]
pub fn percent_encode_byte(byte: u8) -> &'static str {
    static ENC_TABLE: &[u8; 768] = b"\
      %00%01%02%03%04%05%06%07%08%09%0A%0B%0C%0D%0E%0F\
      %10%11%12%13%14%15%16%17%18%19%1A%1B%1C%1D%1E%1F\
      %20%21%22%23%24%25%26%27%28%29%2A%2B%2C%2D%2E%2F\
      %30%31%32%33%34%35%36%37%38%39%3A%3B%3C%3D%3E%3F\
      %40%41%42%43%44%45%46%47%48%49%4A%4B%4C%4D%4E%4F\
      %50%51%52%53%54%55%56%57%58%59%5A%5B%5C%5D%5E%5F\
      %60%61%62%63%64%65%66%67%68%69%6A%6B%6C%6D%6E%6F\
      %70%71%72%73%74%75%76%77%78%79%7A%7B%7C%7D%7E%7F\
      %80%81%82%83%84%85%86%87%88%89%8A%8B%8C%8D%8E%8F\
      %90%91%92%93%94%95%96%97%98%99%9A%9B%9C%9D%9E%9F\
      %A0%A1%A2%A3%A4%A5%A6%A7%A8%A9%AA%AB%AC%AD%AE%AF\
      %B0%B1%B2%B3%B4%B5%B6%B7%B8%B9%BA%BB%BC%BD%BE%BF\
      %C0%C1%C2%C3%C4%C5%C6%C7%C8%C9%CA%CB%CC%CD%CE%CF\
      %D0%D1%D2%D3%D4%D5%D6%D7%D8%D9%DA%DB%DC%DD%DE%DF\
      %E0%E1%E2%E3%E4%E5%E6%E7%E8%E9%EA%EB%EC%ED%EE%EF\
      %F0%F1%F2%F3%F4%F5%F6%F7%F8%F9%FA%FB%FC%FD%FE%FF\
      ";

    let index = usize::from(byte) * 3;
    // SAFETY: ENC_TABLE is ascii-only, so any subset if it should be
    // ascii-only too, which is valid utf8.
    unsafe { str::from_utf8_unchecked(&ENC_TABLE[index..index + 3]) }
}

/// Percent-encode the given bytes with the given set.
///
/// Non-ASCII bytes and bytes in `ascii_set` are encoded.
///
/// The return type:
///
/// * Implements `Iterator<Item = &str>` and therefore has a `.collect::<String>()` method,
/// * Implements `Display` and therefore has a `.to_string()` method,
/// * Implements `Into<Cow<str>>` borrowing `input` when none of its bytes are encoded.
///
/// # Examples
///
/// ```
/// use percent_encoding::{percent_encode, NON_ALPHANUMERIC};
///
/// assert_eq!(percent_encode(b"foo bar?", NON_ALPHANUMERIC).to_string(), "foo%20bar%3F");
/// ```
#[inline]
pub fn percent_encode<'a>(input: &'a [u8], ascii_set: &'static AsciiSet) -> PercentEncode<'a> {
    PercentEncode {
        bytes: input,
        ascii_set,
    }
}

/// Percent-encode the UTF-8 encoding of the given string.
///
/// See [`percent_encode`] regarding the return type.
///
/// # Examples
///
/// ```
/// use percent_encoding::{utf8_percent_encode, NON_ALPHANUMERIC};
///
/// assert_eq!(utf8_percent_encode("foo bar?", NON_ALPHANUMERIC).to_string(), "foo%20bar%3F");
/// ```
#[inline]
pub fn utf8_percent_encode<'a>(input: &'a str, ascii_set: &'static AsciiSet) -> PercentEncode<'a> {
    percent_encode(input.as_bytes(), ascii_set)
}

/// The return type of [`percent_encode`] and [`utf8_percent_encode`].
#[derive(Debug, Clone, PartialEq, Eq)]
pub struct PercentEncode<'a> {
    bytes: &'a [u8],
    ascii_set: &'static AsciiSet,
}

impl<'a> Iterator for PercentEncode<'a> {
    type Item = &'a str;

    fn next(&mut self) -> Option<&'a str> {
        if let Some((&first_byte, remaining)) = self.bytes.split_first() {
            if self.ascii_set.should_percent_encode(first_byte) {
                self.bytes = remaining;
                Some(percent_encode_byte(first_byte))
            } else {
                // The unsafe blocks here are appropriate because the bytes are
                // confirmed as a subset of UTF-8 in should_percent_encode.
                for (i, &byte) in remaining.iter().enumerate() {
                    if self.ascii_set.should_percent_encode(byte) {
                        // 1 for first_byte + i for previous iterations of this loop
                        let (unchanged_slice, remaining) = self.bytes.split_at(1 + i);
                        self.bytes = remaining;
                        return Some(unsafe { str::from_utf8_unchecked(unchanged_slice) });
                    }
                }
                let unchanged_slice = self.bytes;
                self.bytes = &[][..];
                Some(unsafe { str::from_utf8_unchecked(unchanged_slice) })
            }
        } else {
            None
        }
    }

    fn size_hint(&self) -> (usize, Option<usize>) {
        if self.bytes.is_empty() {
            (0, Some(0))
        } else {
            (1, Some(self.bytes.len()))
        }
    }
}

impl<'a> fmt::Display for PercentEncode<'a> {
    fn fmt(&self, formatter: &mut fmt::Formatter<'_>) -> fmt::Result {
        for c in (*self).clone() {
            formatter.write_str(c)?
        }
        Ok(())
    }
}

#[cfg(feature = "alloc")]
impl<'a> From<PercentEncode<'a>> for Cow<'a, str> {
    fn from(mut iter: PercentEncode<'a>) -> Self {
        match iter.next() {
            None => "".into(),
            Some(first) => match iter.next() {
                None => first.into(),
                Some(second) => {
                    let mut string = first.to_owned();
                    string.push_str(second);
                    string.extend(iter);
                    string.into()
                }
            },
        }
    }
}

/// Percent-decode the given string.
///
/// <https://url.spec.whatwg.org/#string-percent-decode>
///
/// See [`percent_decode`] regarding the return type.
#[inline]
pub fn percent_decode_str(input: &str) -> PercentDecode<'_> {
    percent_decode(input.as_bytes())
}

/// Percent-decode the given bytes.
///
/// <https://url.spec.whatwg.org/#percent-decode>
///
/// Any sequence of `%` followed by two hexadecimal digits is decoded.
/// The return type:
///
/// * Implements `Into<Cow<u8>>` borrowing `input` when it contains no percent-encoded sequence,
/// * Implements `Iterator<Item = u8>` and therefore has a `.collect::<Vec<u8>>()` method,
/// * Has `decode_utf8()` and `decode_utf8_lossy()` methods.
///
/// # Examples
///
/// ```
/// use percent_encoding::percent_decode;
///
/// assert_eq!(percent_decode(b"foo%20bar%3f").decode_utf8().unwrap(), "foo bar?");
/// ```
#[inline]
pub fn percent_decode(input: &[u8]) -> PercentDecode<'_> {
    PercentDecode {
        bytes: input.iter(),
    }
}

/// The return type of [`percent_decode`].
#[derive(Clone, Debug)]
pub struct PercentDecode<'a> {
    bytes: slice::Iter<'a, u8>,
}

fn after_percent_sign(iter: &mut slice::Iter<'_, u8>) -> Option<u8> {
    let mut cloned_iter = iter.clone();
    let h = char::from(*cloned_iter.next()?).to_digit(16)?;
    let l = char::from(*cloned_iter.next()?).to_digit(16)?;
    *iter = cloned_iter;
    Some(h as u8 * 0x10 + l as u8)
}

impl<'a> Iterator for PercentDecode<'a> {
    type Item = u8;

    fn next(&mut self) -> Option<u8> {
        self.bytes.next().map(|&byte| {
            if byte == b'%' {
                after_percent_sign(&mut self.bytes).unwrap_or(byte)
            } else {
                byte
            }
        })
    }

    fn size_hint(&self) -> (usize, Option<usize>) {
        let bytes = self.bytes.len();
        ((bytes + 2) / 3, Some(bytes))
    }
}

#[cfg(feature = "alloc")]
impl<'a> From<PercentDecode<'a>> for Cow<'a, [u8]> {
    fn from(iter: PercentDecode<'a>) -> Self {
        match iter.if_any() {
            Some(vec) => Cow::Owned(vec),
            None => Cow::Borrowed(iter.bytes.as_slice()),
        }
    }
}

impl<'a> PercentDecode<'a> {
    /// If the percent-decoding is different from the input, return it as a new bytes vector.
    #[cfg(feature = "alloc")]
    fn if_any(&self) -> Option<Vec<u8>> {
        let mut bytes_iter = self.bytes.clone();
        while bytes_iter.any(|&b| b == b'%') {
            if let Some(decoded_byte) = after_percent_sign(&mut bytes_iter) {
                let initial_bytes = self.bytes.as_slice();
                let unchanged_bytes_len = initial_bytes.len() - bytes_iter.len() - 3;
                let mut decoded = initial_bytes[..unchanged_bytes_len].to_owned();
                decoded.push(decoded_byte);
                decoded.extend(PercentDecode { bytes: bytes_iter });
                return Some(decoded);
            }
        }
        // Nothing to decode
        None
    }

    /// Decode the result of percent-decoding as UTF-8.
    ///
    /// This is return `Err` when the percent-decoded bytes are not well-formed in UTF-8.
    #[cfg(feature = "alloc")]
    pub fn decode_utf8(self) -> Result<Cow<'a, str>, str::Utf8Error> {
        match self.clone().into() {
            Cow::Borrowed(bytes) => match str::from_utf8(bytes) {
                Ok(s) => Ok(s.into()),
                Err(e) => Err(e),
            },
            Cow::Owned(bytes) => match String::from_utf8(bytes) {
                Ok(s) => Ok(s.into()),
                Err(e) => Err(e.utf8_error()),
            },
        }
    }

    /// Decode the result of percent-decoding as UTF-8, lossily.
    ///
    /// Invalid UTF-8 percent-encoded byte sequences will be replaced � U+FFFD,
    /// the replacement character.
    #[cfg(feature = "alloc")]
    pub fn decode_utf8_lossy(self) -> Cow<'a, str> {
        decode_utf8_lossy(self.clone().into())
    }
}

// std::ptr::addr_eq was stabilized in rust 1.76. Once we upgrade
// the MSRV we can remove this lint override.
#[cfg(feature = "alloc")]
#[allow(ambiguous_wide_pointer_comparisons)]
fn decode_utf8_lossy(input: Cow<'_, [u8]>) -> Cow<'_, str> {
    // Note: This function is duplicated in `form_urlencoded/src/query_encoding.rs`.
    match input {
        Cow::Borrowed(bytes) => String::from_utf8_lossy(bytes),
        Cow::Owned(bytes) => {
            match String::from_utf8_lossy(&bytes) {
                Cow::Borrowed(utf8) => {
                    // If from_utf8_lossy returns a Cow::Borrowed, then we can
                    // be sure our original bytes were valid UTF-8. This is because
                    // if the bytes were invalid UTF-8 from_utf8_lossy would have
                    // to allocate a new owned string to back the Cow so it could
                    // replace invalid bytes with a placeholder.

                    // First we do a debug_assert to confirm our description above.
                    let raw_utf8: *const [u8] = utf8.as_bytes();
                    debug_assert!(raw_utf8 == &*bytes as *const [u8]);

                    // Given we know the original input bytes are valid UTF-8,
                    // and we have ownership of those bytes, we re-use them and
                    // return a Cow::Owned here.
                    Cow::Owned(unsafe { String::from_utf8_unchecked(bytes) })
                }
                Cow::Owned(s) => Cow::Owned(s),
            }
        }
    }
}

#[cfg(test)]
mod tests {

    use super::*;

    #[test]
    fn percent_encode_byte() {
        for i in 0..=0xFF {
            let encoded = super::percent_encode_byte(i);
            assert_eq!(encoded, alloc::format!("%{:02X}", i));
        }
    }

    #[test]
    fn percent_encode_accepts_ascii_set_ref() {
        let encoded = percent_encode(b"foo bar?", &AsciiSet::EMPTY);
        assert_eq!(encoded.collect::<String>(), "foo bar?");
    }

    #[test]
    fn percent_encode_collect() {
        let encoded = percent_encode(b"foo bar?", NON_ALPHANUMERIC);
        assert_eq!(encoded.collect::<String>(), String::from("foo%20bar%3F"));

        let encoded = percent_encode(b"\x00\x01\x02\x03", CONTROLS);
        assert_eq!(encoded.collect::<String>(), String::from("%00%01%02%03"));
    }

    #[test]
    fn percent_encode_display() {
        let encoded = percent_encode(b"foo bar?", NON_ALPHANUMERIC);
        assert_eq!(alloc::format!("{}", encoded), "foo%20bar%3F");
    }

    #[test]
    fn percent_encode_cow() {
        let encoded = percent_encode(b"foo bar?", NON_ALPHANUMERIC);
        assert_eq!(Cow::from(encoded), "foo%20bar%3F");
    }

    #[test]
    fn utf8_percent_encode_accepts_ascii_set_ref() {
        let encoded = super::utf8_percent_encode("foo bar?", &AsciiSet::EMPTY);
        assert_eq!(encoded.collect::<String>(), "foo bar?");
    }

    #[test]
    fn utf8_percent_encode() {
        assert_eq!(
            super::utf8_percent_encode("foo bar?", NON_ALPHANUMERIC),
            percent_encode(b"foo bar?", NON_ALPHANUMERIC)
        );
    }

    #[test]
    fn percent_decode() {
        assert_eq!(
            super::percent_decode(b"foo%20bar%3f")
                .decode_utf8()
                .unwrap(),
            "foo bar?"
        );
    }

    #[test]
    fn percent_decode_str() {
        assert_eq!(
            super::percent_decode_str("foo%20bar%3f")
                .decode_utf8()
                .unwrap(),
            "foo bar?"
        );
    }

    #[test]
    fn percent_decode_collect() {
        let decoded = super::percent_decode(b"foo%20bar%3f");
        assert_eq!(decoded.collect::<Vec<u8>>(), b"foo bar?");
    }

    #[test]
    fn percent_decode_cow() {
        let decoded = super::percent_decode(b"foo%20bar%3f");
        assert_eq!(Cow::from(decoded), Cow::Owned::<[u8]>(b"foo bar?".to_vec()));

        let decoded = super::percent_decode(b"foo bar?");
        assert_eq!(Cow::from(decoded), Cow::Borrowed(b"foo bar?"));
    }

    #[test]
    fn percent_decode_invalid_utf8() {
        // Invalid UTF-8 sequence
        let decoded = super::percent_decode(b"%00%9F%92%96")
            .decode_utf8()
            .unwrap_err();
        assert_eq!(decoded.valid_up_to(), 1);
        assert_eq!(decoded.error_len(), Some(1));
    }

    #[test]
    fn percent_decode_utf8_lossy() {
        assert_eq!(
            super::percent_decode(b"%F0%9F%92%96").decode_utf8_lossy(),
            "💖"
        );
    }

    #[test]
    fn percent_decode_utf8_lossy_invalid_utf8() {
        assert_eq!(
            super::percent_decode(b"%00%9F%92%96").decode_utf8_lossy(),
            "\u{0}���"
        );
    }
}<|MERGE_RESOLUTION|>--- conflicted
+++ resolved
@@ -55,205 +55,7 @@
 
 pub use self::ascii_set::{AsciiSet, CONTROLS, NON_ALPHANUMERIC};
 
-<<<<<<< HEAD
-    pub const fn remove(&self, byte: u8) -> Self {
-        let mut mask = self.mask;
-        mask[byte as usize / BITS_PER_CHUNK] &= !(1 << (byte as usize % BITS_PER_CHUNK));
-        AsciiSet { mask }
-    }
-}
-
-/// The set of 0x00 to 0x1F (C0 controls), and 0x7F (DEL).
-///
-/// Note that this includes the newline and tab characters, but not the space 0x20.
-///
-/// <https://url.spec.whatwg.org/#c0-control-percent-encode-set>
-pub const CONTROLS: &AsciiSet = &AsciiSet {
-    mask: [
-        !0_u32, // C0: 0x00 to 0x1F (32 bits set)
-        0,
-        0,
-        1 << (0x7F_u32 % 32), // DEL: 0x7F (one bit set)
-    ],
-};
-
-/// The fragment percent-encode set.
-///
-/// The C0 control percent-encode set and U+0020 SPACE, U+0022 ("), U+003C (<), U+003E (>), and U+0060 (`).
-///
-/// <https://url.spec.whatwg.org/#fragment-percent-encode-set>
-pub const FRAGMENT: &AsciiSet = &CONTROLS
-    // U+0020 SPACE
-    .add(b' ')
-    // U+0022 (")
-    .add(b'"')
-    // U+003C (<)
-    .add(b'<')
-    // U+003E (>)
-    .add(b'>')
-    // U+0060 (`)
-    .add(b'`');
-
-/// The query percent-encode set.
-///
-/// The C0 control percent-encode set and U+0020 SPACE, U+0022 ("), U+0023 (#), U+003C (<), and U+003E (>).
-///
-/// <https://url.spec.whatwg.org/#query-percent-encode-set>
-pub const QUERY: &AsciiSet = &CONTROLS
-    // U+0020 SPACE
-    .add(b' ')
-    // U+0022 (")
-    .add(b'"')
-    // U+0023 (#)
-    .add(b'#')
-    // U+003C (<)
-    .add(b'<')
-    // U+003E (>)
-    .add(b'>');
-
-/// The special-query percent-encode set.
-///
-/// The query percent-encode set and U+0027 (').
-///
-/// <https://url.spec.whatwg.org/#special-query-percent-encode-set>
-pub const SPECIAL_QUERY: &AsciiSet = &QUERY
-    // U+0027 (')
-    .add(b'\'');
-
-/// The path percent-encode set.
-///
-/// The query percent-encode set and U+003F (?), U+0060 (`), U+007B ({), and U+007D (}).
-///
-/// <https://url.spec.whatwg.org/#path-percent-encode-set>
-pub const PATH: &AsciiSet = &QUERY
-    // U+003F (?)
-    .add(b'?')
-    // U+0060 (`)
-    .add(b'`')
-    // U+007B ({)
-    .add(b'{')
-    // U+007D (})
-    .add(b'}');
-
-/// The userinfo percent-encode set.
-///
-/// The path percent-encode set and U+002F (/), U+003A (:), U+003B (;), U+003D (=), U+0040 (@), U+005B ([) to U+005E (^), inclusive, and U+007C (|).
-///
-/// <https://url.spec.whatwg.org/#userinfo-percent-encode-set>
-pub const USERINFO: &AsciiSet = &PATH
-    // U+002F (/)
-    .add(b'/')
-    // U+003A (:)
-    .add(b':')
-    // U+003B (;)
-    .add(b';')
-    // U+003D (=)
-    .add(b'=')
-    // U+0040 (@)
-    .add(b'@')
-    // U+005B ([)
-    .add(b'[')
-    // U+005C (\)
-    .add(b'\\')
-    // U+005D (])
-    .add(b']')
-    // U+005E (^)
-    .add(b'^')
-    // U+007C (|)
-    .add(b'|');
-
-/// The component percent-encode set.
-///
-/// The userinfo percent-encode set and U+0024 ($) to U+0026 (&), inclusive, U+002B (+), and U+002C (,).
-///
-/// <https://url.spec.whatwg.org/#component-percent-encode-set>
-pub const COMPONENT: &AsciiSet = &USERINFO
-    // U+0024 ($)
-    .add(b'$')
-    // U+0025 (%)
-    .add(b'%')
-    // U+0026 (&)
-    .add(b'&')
-    // U+002B (+)
-    .add(b'+')
-    // U+002C (,)
-    .add(b',');
-
-/// The `application/x-www-form-urlencoded` percent-encode set.
-///
-/// The component percent-encode set and U+0021 (!), U+0027 (') to U+0029 RIGHT PARENTHESIS, inclusive, and U+007E (~).
-///
-/// <https://url.spec.whatwg.org/#application-x-www-form-urlencoded-percent-encode-set>
-pub const FORM: &AsciiSet = &COMPONENT
-    // U+0021 (!)
-    .add(b'!')
-    // U+0027 (')
-    .add(b'\'')
-    // U+0028 LEFT PARENTHESIS
-    .add(b'(')
-    // U+0029 RIGHT PARENTHESIS
-    .add(b')')
-    // and U+007E (~)
-    .add(b'~');
-
-macro_rules! static_assert {
-    ($( $bool: expr, )+) => {
-        fn _static_assert() {
-            $(
-                let _ = mem::transmute::<[u8; $bool as usize], u8>;
-            )+
-        }
-    }
-}
-
-static_assert! {
-    CONTROLS.contains(0x00),
-    CONTROLS.contains(0x1F),
-    !CONTROLS.contains(0x20),
-    !CONTROLS.contains(0x7E),
-    CONTROLS.contains(0x7F),
-}
-
-/// Everything that is not an ASCII letter or digit.
-///
-/// This is probably more eager than necessary in any context.
-pub const NON_ALPHANUMERIC: &AsciiSet = &CONTROLS
-    .add(b' ')
-    .add(b'!')
-    .add(b'"')
-    .add(b'#')
-    .add(b'$')
-    .add(b'%')
-    .add(b'&')
-    .add(b'\'')
-    .add(b'(')
-    .add(b')')
-    .add(b'*')
-    .add(b'+')
-    .add(b',')
-    .add(b'-')
-    .add(b'.')
-    .add(b'/')
-    .add(b':')
-    .add(b';')
-    .add(b'<')
-    .add(b'=')
-    .add(b'>')
-    .add(b'?')
-    .add(b'@')
-    .add(b'[')
-    .add(b'\\')
-    .add(b']')
-    .add(b'^')
-    .add(b'_')
-    .add(b'`')
-    .add(b'{')
-    .add(b'|')
-    .add(b'}')
-    .add(b'~');
-=======
-mod ascii_set;
->>>>>>> 7492360d
+pub mod ascii_set;
 
 /// Return the percent-encoding of the given byte.
 ///
