--- conflicted
+++ resolved
@@ -54,14 +54,9 @@
       - name: Run debugger_visualizer tests
         if: |
           matrix.os == 'windows-latest' &&
-<<<<<<< HEAD
-          matrix.rust != '1.67.0'
-        run: cargo test --test debugger_visualizer --features "url/debugger_visualizer,url_debug_tests/debugger_visualizer" -- --test-threads=1
-=======
           matrix.rust != '1.56.0'
         run: cargo test --test debugger_visualizer --features "url/debugger_visualizer,url_debug_tests/debugger_visualizer" -- --test-threads=1 || echo "debugger test failed"
         continue-on-error: true # Fails on GH actions, but not locally.
->>>>>>> 5d363cc3
       - name: Test `no_std` support
         run: cargo test --no-default-features --features=alloc
       - name: Build `url` crate for `aarch64-unknown-none` with `no_std`
